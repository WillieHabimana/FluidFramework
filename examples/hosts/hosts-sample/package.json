{
  "name": "@fluid-internal/hosts-sample",
<<<<<<< HEAD
  "version": "0.59.4000",
=======
  "version": "0.60.1000",
>>>>>>> 3c923a5a
  "private": true,
  "description": "Sample Fluid container host",
  "homepage": "https://fluidframework.com",
  "repository": {
    "type": "git",
    "url": "https://github.com/microsoft/FluidFramework.git",
    "directory": "examples/hosts/hosts-sample"
  },
  "license": "MIT",
  "author": "Microsoft and contributors",
  "main": "dist/app.js",
  "scripts": {
    "build": "concurrently npm:build:compile npm:lint",
    "build:compile": "npm run tsc",
    "build:full": "concurrently npm:build npm:webpack",
    "build:full:compile": "concurrently npm:build:compile npm:webpack",
    "clean": "rimraf dist *.tsbuildinfo *.build.log",
    "eslint": "eslint --format stylish src",
    "eslint:fix": "eslint --format stylish src --fix --fix-type problem,suggestion,layout",
    "lint": "npm run eslint",
    "lint:fix": "npm run eslint:fix",
    "prepack": "npm run webpack",
    "start": "webpack serve --config webpack.config.js",
    "tsc": "tsc",
    "tsfmt": "tsfmt --verify",
    "tsfmt:fix": "tsfmt --replace",
    "webpack": "webpack --config webpack.config.js"
  },
  "dependencies": {
<<<<<<< HEAD
    "@fluid-example/example-utils": "^0.59.4000",
    "@fluidframework/aqueduct": "^0.59.4000",
    "@fluidframework/container-definitions": "^0.48.1000",
    "@fluidframework/container-loader": "^0.59.4000",
    "@fluidframework/core-interfaces": "^0.43.1000",
    "@fluidframework/driver-utils": "^0.59.4000",
    "@fluidframework/protocol-definitions": "^0.1028.1000",
    "@fluidframework/routerlicious-driver": "^0.59.4000",
    "@fluidframework/test-runtime-utils": "^0.59.4000",
    "@fluidframework/view-interfaces": "^0.59.4000",
    "@fluidframework/web-code-loader": "^0.59.4000",
=======
    "@fluid-example/example-utils": "^0.60.1000",
    "@fluidframework/aqueduct": "^0.60.1000",
    "@fluidframework/container-definitions": "^0.49.1000-64278",
    "@fluidframework/container-loader": "^0.60.1000",
    "@fluidframework/core-interfaces": "^0.43.1000",
    "@fluidframework/driver-utils": "^0.60.1000",
    "@fluidframework/protocol-definitions": "^0.1028.1000",
    "@fluidframework/routerlicious-driver": "^0.60.1000",
    "@fluidframework/test-runtime-utils": "^0.60.1000",
    "@fluidframework/view-interfaces": "^0.60.1000",
    "@fluidframework/web-code-loader": "^0.60.1000",
>>>>>>> 3c923a5a
    "react": "^16.10.2",
    "semver": "^7.3.4"
  },
  "devDependencies": {
    "@fluidframework/build-common": "^0.23.0",
    "@fluidframework/eslint-config-fluid": "^0.28.2000-0",
    "@rushstack/eslint-config": "^2.5.1",
    "@types/react": "^16.9.15",
    "@types/semver": "^7.3.6",
    "@typescript-eslint/eslint-plugin": "~5.9.0",
    "@typescript-eslint/parser": "~5.9.0",
    "concurrently": "^6.2.0",
    "eslint": "~8.6.0",
    "eslint-plugin-editorconfig": "~3.2.0",
    "eslint-plugin-eslint-comments": "~3.2.0",
    "eslint-plugin-import": "~2.25.4",
    "eslint-plugin-jest": "~26.1.3",
    "eslint-plugin-mocha": "~10.0.3",
    "eslint-plugin-promise": "~6.0.0",
    "eslint-plugin-react": "~7.28.0",
    "eslint-plugin-tsdoc": "~0.2.14",
    "eslint-plugin-unicorn": "~40.0.0",
    "rimraf": "^2.6.2",
    "source-map-loader": "^2.0.0",
    "ts-loader": "^9.3.0",
    "typescript": "~4.5.5",
    "typescript-formatter": "7.1.0",
    "webpack": "^5.72.0",
    "webpack-cli": "^4.9.2",
    "webpack-dev-server": "4.0.0"
  }
}<|MERGE_RESOLUTION|>--- conflicted
+++ resolved
@@ -1,10 +1,6 @@
 {
   "name": "@fluid-internal/hosts-sample",
-<<<<<<< HEAD
-  "version": "0.59.4000",
-=======
   "version": "0.60.1000",
->>>>>>> 3c923a5a
   "private": true,
   "description": "Sample Fluid container host",
   "homepage": "https://fluidframework.com",
@@ -34,19 +30,6 @@
     "webpack": "webpack --config webpack.config.js"
   },
   "dependencies": {
-<<<<<<< HEAD
-    "@fluid-example/example-utils": "^0.59.4000",
-    "@fluidframework/aqueduct": "^0.59.4000",
-    "@fluidframework/container-definitions": "^0.48.1000",
-    "@fluidframework/container-loader": "^0.59.4000",
-    "@fluidframework/core-interfaces": "^0.43.1000",
-    "@fluidframework/driver-utils": "^0.59.4000",
-    "@fluidframework/protocol-definitions": "^0.1028.1000",
-    "@fluidframework/routerlicious-driver": "^0.59.4000",
-    "@fluidframework/test-runtime-utils": "^0.59.4000",
-    "@fluidframework/view-interfaces": "^0.59.4000",
-    "@fluidframework/web-code-loader": "^0.59.4000",
-=======
     "@fluid-example/example-utils": "^0.60.1000",
     "@fluidframework/aqueduct": "^0.60.1000",
     "@fluidframework/container-definitions": "^0.49.1000-64278",
@@ -58,7 +41,6 @@
     "@fluidframework/test-runtime-utils": "^0.60.1000",
     "@fluidframework/view-interfaces": "^0.60.1000",
     "@fluidframework/web-code-loader": "^0.60.1000",
->>>>>>> 3c923a5a
     "react": "^16.10.2",
     "semver": "^7.3.4"
   },
