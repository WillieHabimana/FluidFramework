{
<<<<<<< HEAD
    "version": "0.59.1000",
    "npmClient": "yarn",
    "useWorkspaces": true
=======
  "packages": [
    "examples/**",
    "experimental/**",
    "packages/**"
  ],
  "version": "0.59.2000"
>>>>>>> 6839858a
}<|MERGE_RESOLUTION|>--- conflicted
+++ resolved
@@ -1,14 +1,5 @@
 {
-<<<<<<< HEAD
-    "version": "0.59.1000",
+    "version": "0.59.2000",
     "npmClient": "yarn",
     "useWorkspaces": true
-=======
-  "packages": [
-    "examples/**",
-    "experimental/**",
-    "packages/**"
-  ],
-  "version": "0.59.2000"
->>>>>>> 6839858a
 }