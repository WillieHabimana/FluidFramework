{
  "name": "fluid-framework",
  "version": "0.60.1000",
  "description": "The main entry point into Fluid Framework public packages",
  "homepage": "https://fluidframework.com",
  "repository": {
    "type": "git",
    "url": "https://github.com/microsoft/FluidFramework.git",
    "directory": "packages/framework/fluid-framework"
  },
  "license": "MIT",
  "author": "Microsoft and contributors",
  "sideEffects": false,
  "main": "dist/index.js",
  "module": "lib/index.js",
  "types": "dist/index.d.ts",
  "scripts": {
    "build": "concurrently npm:build:compile npm:lint && npm run build:docs",
    "build:commonjs": "npm run typetests:gen && npm run tsc",
    "build:compile": "concurrently npm:build:commonjs npm:build:esnext",
    "build:docs": "api-extractor run --local --typescript-compiler-folder ../../../node_modules/typescript && copyfiles -u 1 ./_api-extractor-temp/doc-models/* ../../../_api-extractor-temp/",
    "build:esnext": "tsc --project ./tsconfig.esnext.json",
    "build:full": "npm run build",
    "build:full:compile": "npm run build:compile",
    "ci:build:docs": "api-extractor run --typescript-compiler-folder ../../../node_modules/typescript && copyfiles -u 1 ./_api-extractor-temp/* ../../../_api-extractor-temp/",
    "clean": "rimraf dist *.tsbuildinfo *.build.log",
    "eslint": "eslint --format stylish src",
    "eslint:fix": "eslint --format stylish src --fix --fix-type problem,suggestion,layout",
    "lint": "npm run eslint",
    "lint:fix": "npm run eslint:fix",
    "tsc": "tsc",
    "tsfmt": "tsfmt --verify",
    "tsfmt:fix": "tsfmt --replace",
    "typetests:gen": "fluid-type-validator -g -d ."
  },
  "dependencies": {
    "@fluidframework/container-definitions": "^0.49.1000-64278",
    "@fluidframework/fluid-static": "^0.60.1000",
    "@fluidframework/map": "^0.60.1000",
    "@fluidframework/sequence": "^0.60.1000"
  },
  "devDependencies": {
    "@fluidframework/build-common": "^0.23.0",
    "@fluidframework/build-tools": "^0.2.66793",
    "@fluidframework/eslint-config-fluid": "^0.28.2000",
    "@microsoft/api-extractor": "^7.22.2",
    "@rushstack/eslint-config": "^2.5.1",
    "@types/node": "^14.18.0",
    "@typescript-eslint/eslint-plugin": "~5.9.0",
    "@typescript-eslint/parser": "~5.9.0",
    "concurrently": "^6.2.0",
    "copyfiles": "^2.1.0",
    "cross-env": "^7.0.2",
    "eslint": "~8.6.0",
    "eslint-plugin-editorconfig": "~3.2.0",
    "eslint-plugin-eslint-comments": "~3.2.0",
    "eslint-plugin-import": "~2.25.4",
    "eslint-plugin-jest": "~26.1.3",
    "eslint-plugin-mocha": "~10.0.3",
    "eslint-plugin-promise": "~6.0.0",
    "eslint-plugin-react": "~7.28.0",
    "eslint-plugin-tsdoc": "~0.2.14",
    "eslint-plugin-unicorn": "~40.0.0",
<<<<<<< HEAD
    "fluid-framework-previous": "npm:fluid-framework@0.59.3002",
=======
    "fluid-framework-previous": "npm:fluid-framework@0.59.3000",
>>>>>>> e5182598
    "rimraf": "^2.6.2",
    "typescript": "~4.5.5",
    "typescript-formatter": "7.1.0"
  },
  "typeValidation": {
<<<<<<< HEAD
    "version": "0.60.1000",
    "broken": {
      "ClassDeclaration_IntervalCollection": {"forwardCompat": false},
      "InterfaceDeclaration_IFluidContainer": {"backCompat": false, "forwardCompat": false},
      "ClassDeclaration_FluidContainer": {"backCompat": false}
    },
    "disabled": false
=======
    "version": "0.59.4000",
    "broken": {
      "InterfaceDeclaration_ISequenceDeltaRange": {"forwardCompat": false, "backCompat": false},
      "ClassDeclaration_SequenceDeltaEvent": {"forwardCompat": false, "backCompat": false},
      "ClassDeclaration_SequenceEvent": {"forwardCompat": false, "backCompat": false},
      "ClassDeclaration_SequenceMaintenanceEvent": {"forwardCompat": false, "backCompat": false},
      "ClassDeclaration_IntervalCollection": {"forwardCompat": false}
    }
>>>>>>> e5182598
  }
}<|MERGE_RESOLUTION|>--- conflicted
+++ resolved
@@ -61,17 +61,12 @@
     "eslint-plugin-react": "~7.28.0",
     "eslint-plugin-tsdoc": "~0.2.14",
     "eslint-plugin-unicorn": "~40.0.0",
-<<<<<<< HEAD
     "fluid-framework-previous": "npm:fluid-framework@0.59.3002",
-=======
-    "fluid-framework-previous": "npm:fluid-framework@0.59.3000",
->>>>>>> e5182598
     "rimraf": "^2.6.2",
     "typescript": "~4.5.5",
     "typescript-formatter": "7.1.0"
   },
   "typeValidation": {
-<<<<<<< HEAD
     "version": "0.60.1000",
     "broken": {
       "ClassDeclaration_IntervalCollection": {"forwardCompat": false},
@@ -79,15 +74,5 @@
       "ClassDeclaration_FluidContainer": {"backCompat": false}
     },
     "disabled": false
-=======
-    "version": "0.59.4000",
-    "broken": {
-      "InterfaceDeclaration_ISequenceDeltaRange": {"forwardCompat": false, "backCompat": false},
-      "ClassDeclaration_SequenceDeltaEvent": {"forwardCompat": false, "backCompat": false},
-      "ClassDeclaration_SequenceEvent": {"forwardCompat": false, "backCompat": false},
-      "ClassDeclaration_SequenceMaintenanceEvent": {"forwardCompat": false, "backCompat": false},
-      "ClassDeclaration_IntervalCollection": {"forwardCompat": false}
-    }
->>>>>>> e5182598
   }
 }