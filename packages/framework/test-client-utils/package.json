--- conflicted
+++ resolved
@@ -15,17 +15,10 @@
   "module": "dist/index.js",
   "types": "dist/index.d.ts",
   "scripts": {
-<<<<<<< HEAD
-    "build": "yarn run build:genver && concurrently yarn:build:compile yarn:lint",
-    "build:commonjs": "yarn run tsc && yarn run build:test",
-    "build:compile": "concurrently yarn:build:commonjs yarn:build:esnext",
-    "build:docs": "api-extractor run --local && copyfiles -u 1 ./_api-extractor-temp/doc-models/* ../../../_api-extractor-temp/",
-=======
     "build": "npm run build:genver && concurrently npm:build:compile npm:lint && npm run build:docs",
     "build:commonjs": "npm run tsc && npm run typetests:gen && npm run build:test",
     "build:compile": "concurrently npm:build:commonjs npm:build:esnext",
     "build:docs": "api-extractor run --local --typescript-compiler-folder ../../../node_modules/typescript && copyfiles -u 1 ./_api-extractor-temp/doc-models/* ../../../_api-extractor-temp/",
->>>>>>> 9ed3dc11
     "build:esnext": "tsc --project ./tsconfig.esnext.json",
     "build:full": "yarn run build",
     "build:full:compile": "yarn run build:compile",
