{
  "name": "@fluidframework/container-loader",
  "version": "0.60.1000",
  "description": "Fluid container loader",
  "homepage": "https://fluidframework.com",
  "repository": {
    "type": "git",
    "url": "https://github.com/microsoft/FluidFramework.git",
    "directory": "packages/loader/container-loader"
  },
  "license": "MIT",
  "author": "Microsoft and contributors",
  "sideEffects": false,
  "main": "dist/index.js",
  "module": "lib/index.js",
  "types": "dist/index.d.ts",
  "scripts": {
    "build": "npm run build:genver && concurrently npm:build:compile npm:lint && npm run build:docs",
    "build:commonjs": "npm run tsc && npm run typetests:gen && npm run build:test",
    "build:compile": "concurrently npm:build:commonjs npm:build:esnext",
    "build:docs": "api-extractor run --local --typescript-compiler-folder ../../../node_modules/typescript && copyfiles -u 1 ./_api-extractor-temp/doc-models/* ../../../_api-extractor-temp/",
    "build:esnext": "tsc --project ./tsconfig.esnext.json",
    "build:full": "npm run build",
    "build:full:compile": "npm run build:compile",
    "build:genver": "gen-version",
    "build:test": "tsc --project ./src/test/tsconfig.json",
    "ci:build:docs": "api-extractor run --typescript-compiler-folder ../../../node_modules/typescript && copyfiles -u 1 ./_api-extractor-temp/* ../../../_api-extractor-temp/",
    "clean": "rimraf dist lib *.tsbuildinfo *.build.log",
    "eslint": "eslint --format stylish src",
    "eslint:fix": "eslint --format stylish src --fix --fix-type problem,suggestion,layout",
    "lint": "npm run eslint",
    "lint:fix": "npm run eslint:fix",
    "test": "npm run test:mocha",
    "test:coverage": "nyc npm test -- --reporter xunit --reporter-option output=nyc/junit-report.xml",
    "test:mocha": "mocha --ignore 'dist/test/types/*' --recursive dist/test -r node_modules/@fluidframework/mocha-test-setup --unhandled-rejections=strict",
    "test:mocha:verbose": "cross-env FLUID_TEST_VERBOSE=1 npm run test:mocha",
    "tsc": "tsc",
    "tsc:watch": "tsc --watch",
    "tsfmt": "tsfmt --verify",
    "tsfmt:fix": "tsfmt --replace",
    "typetests:gen": "fluid-type-validator -g -d ."
  },
  "nyc": {
    "all": true,
    "cache-dir": "nyc/.cache",
    "exclude": [
      "src/test/**/*.ts",
      "dist/test/**/*.js"
    ],
    "exclude-after-remap": false,
    "include": [
      "src/**/*.ts",
      "dist/**/*.js"
    ],
    "report-dir": "nyc/report",
    "reporter": [
      "cobertura",
      "html",
      "text"
    ],
    "temp-directory": "nyc/.nyc_output"
  },
  "dependencies": {
    "@fluidframework/common-definitions": "^0.20.1",
    "@fluidframework/common-utils": "^0.32.1",
    "@fluidframework/container-definitions": "^0.49.1000-64278",
    "@fluidframework/container-utils": "^0.60.1000",
    "@fluidframework/core-interfaces": "^0.43.1000",
<<<<<<< HEAD
    "@fluidframework/driver-definitions": "^0.47.1000-0",
    "@fluidframework/driver-utils": "^0.60.1000",
    "@fluidframework/protocol-base": "^0.1036.3000-66438",
=======
    "@fluidframework/driver-definitions": "^0.46.1000",
    "@fluidframework/driver-utils": "^0.59.4000",
    "@fluidframework/protocol-base": "^0.1036.3000",
>>>>>>> e5182598
    "@fluidframework/protocol-definitions": "^0.1028.1000",
    "@fluidframework/telemetry-utils": "^0.60.1000",
    "abort-controller": "^3.0.0",
    "double-ended-queue": "^2.1.0-0",
    "lodash": "^4.17.21",
    "uuid": "^8.3.1"
  },
  "devDependencies": {
    "@fluidframework/build-common": "^0.23.0",
    "@fluidframework/build-tools": "^0.2.66793",
    "@fluidframework/container-loader-previous": "npm:@fluidframework/container-loader@0.59.3000",
<<<<<<< HEAD
    "@fluidframework/eslint-config-fluid": "^0.28.2000-0",
    "@fluidframework/mocha-test-setup": "^0.60.1000",
    "@fluidframework/test-loader-utils": "^0.60.1000",
=======
    "@fluidframework/eslint-config-fluid": "^0.28.2000",
    "@fluidframework/mocha-test-setup": "^0.59.4000",
    "@fluidframework/test-loader-utils": "^0.59.4000",
>>>>>>> e5182598
    "@microsoft/api-extractor": "^7.22.2",
    "@rushstack/eslint-config": "^2.5.1",
    "@types/double-ended-queue": "^2.1.0",
    "@types/lodash": "^4.14.118",
    "@types/mocha": "^9.1.1",
    "@types/node": "^14.18.0",
    "@types/sinon": "^7.0.13",
    "@typescript-eslint/eslint-plugin": "~5.9.0",
    "@typescript-eslint/parser": "~5.9.0",
    "concurrently": "^6.2.0",
    "copyfiles": "^2.1.0",
    "cross-env": "^7.0.2",
    "eslint": "~8.6.0",
    "eslint-plugin-editorconfig": "~3.2.0",
    "eslint-plugin-eslint-comments": "~3.2.0",
    "eslint-plugin-import": "~2.25.4",
    "eslint-plugin-jest": "~26.1.3",
    "eslint-plugin-mocha": "~10.0.3",
    "eslint-plugin-promise": "~6.0.0",
    "eslint-plugin-react": "~7.28.0",
    "eslint-plugin-tsdoc": "~0.2.14",
    "eslint-plugin-unicorn": "~40.0.0",
    "mocha": "^10.0.0",
    "nyc": "^15.0.0",
    "rimraf": "^2.6.2",
    "sinon": "^7.4.2",
    "typescript": "~4.5.5",
    "typescript-formatter": "7.1.0"
  },
  "typeValidation": {
<<<<<<< HEAD
    "version": "0.60.1000",
    "broken": {
      "ClassDeclaration_Container": {
        "backCompat": false
      }
    }
=======
    "version": "0.59.4000",
    "broken": {}
>>>>>>> e5182598
  }
}<|MERGE_RESOLUTION|>--- conflicted
+++ resolved
@@ -66,15 +66,9 @@
     "@fluidframework/container-definitions": "^0.49.1000-64278",
     "@fluidframework/container-utils": "^0.60.1000",
     "@fluidframework/core-interfaces": "^0.43.1000",
-<<<<<<< HEAD
     "@fluidframework/driver-definitions": "^0.47.1000-0",
     "@fluidframework/driver-utils": "^0.60.1000",
     "@fluidframework/protocol-base": "^0.1036.3000-66438",
-=======
-    "@fluidframework/driver-definitions": "^0.46.1000",
-    "@fluidframework/driver-utils": "^0.59.4000",
-    "@fluidframework/protocol-base": "^0.1036.3000",
->>>>>>> e5182598
     "@fluidframework/protocol-definitions": "^0.1028.1000",
     "@fluidframework/telemetry-utils": "^0.60.1000",
     "abort-controller": "^3.0.0",
@@ -86,15 +80,9 @@
     "@fluidframework/build-common": "^0.23.0",
     "@fluidframework/build-tools": "^0.2.66793",
     "@fluidframework/container-loader-previous": "npm:@fluidframework/container-loader@0.59.3000",
-<<<<<<< HEAD
     "@fluidframework/eslint-config-fluid": "^0.28.2000-0",
     "@fluidframework/mocha-test-setup": "^0.60.1000",
     "@fluidframework/test-loader-utils": "^0.60.1000",
-=======
-    "@fluidframework/eslint-config-fluid": "^0.28.2000",
-    "@fluidframework/mocha-test-setup": "^0.59.4000",
-    "@fluidframework/test-loader-utils": "^0.59.4000",
->>>>>>> e5182598
     "@microsoft/api-extractor": "^7.22.2",
     "@rushstack/eslint-config": "^2.5.1",
     "@types/double-ended-queue": "^2.1.0",
@@ -125,16 +113,11 @@
     "typescript-formatter": "7.1.0"
   },
   "typeValidation": {
-<<<<<<< HEAD
     "version": "0.60.1000",
     "broken": {
       "ClassDeclaration_Container": {
         "backCompat": false
       }
     }
-=======
-    "version": "0.59.4000",
-    "broken": {}
->>>>>>> e5182598
   }
 }