--- conflicted
+++ resolved
@@ -43,12 +43,7 @@
 import { Container } from "./container";
 import { NullRuntime } from "./nullRuntime";
 
-<<<<<<< HEAD
-export class ContainerContext extends EventEmitter implements IContainerContext {
-=======
 export class ContainerContext implements IContainerContext {
-    public readonly isExperimentalContainerContext = true;
->>>>>>> 682d7f4a
     public static async createOrLoad(
         container: Container,
         scope: IComponent,
