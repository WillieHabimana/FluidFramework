--- conflicted
+++ resolved
@@ -41,13 +41,8 @@
   },
   "devDependencies": {
     "@fluidframework/build-common": "^0.23.0",
-<<<<<<< HEAD
     "@fluidframework/container-runtime-definitions-previous": "npm:@fluidframework/container-runtime-definitions@^0.59.0",
     "@fluidframework/eslint-config-fluid": "^0.28.2000-0",
-=======
-    "@fluidframework/container-runtime-definitions-previous": "npm:@fluidframework/container-runtime-definitions@0.59.3000",
-    "@fluidframework/eslint-config-fluid": "^0.28.2000",
->>>>>>> e5182598
     "@microsoft/api-extractor": "^7.22.2",
     "@rushstack/eslint-config": "^2.5.1",
     "@typescript-eslint/eslint-plugin": "~5.9.0",
@@ -69,7 +64,6 @@
     "typescript-formatter": "7.1.0"
   },
   "typeValidation": {
-<<<<<<< HEAD
     "version": "0.60.1000",
     "broken": {
       "InterfaceDeclaration_IContainerRuntime": {
@@ -79,9 +73,5 @@
         "backCompat": false
       }
     }
-=======
-    "version": "0.59.4000",
-    "broken": {}
->>>>>>> e5182598
   }
 }