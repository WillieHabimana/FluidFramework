--- conflicted
+++ resolved
@@ -63,20 +63,6 @@
   "dependencies": {
     "@fluidframework/common-definitions": "^0.20.1",
     "@fluidframework/common-utils": "^0.32.1",
-<<<<<<< HEAD
-    "@fluidframework/container-definitions": "^1.2.0",
-    "@fluidframework/container-utils": "^1.2.0",
-    "@fluidframework/core-interfaces": "^1.2.0",
-    "@fluidframework/datastore-definitions": "^1.2.0",
-    "@fluidframework/driver-definitions": "^1.2.0",
-    "@fluidframework/driver-utils": "^1.2.0",
-    "@fluidframework/garbage-collector": "^1.2.0",
-    "@fluidframework/protocol-base": "^0.1036.5000",
-    "@fluidframework/protocol-definitions": "^0.1028.2000",
-    "@fluidframework/runtime-definitions": "^1.2.0",
-    "@fluidframework/runtime-utils": "^1.2.0",
-    "@fluidframework/telemetry-utils": "^1.2.0",
-=======
     "@fluidframework/container-definitions": "^2.0.0",
     "@fluidframework/container-utils": "^2.0.0",
     "@fluidframework/core-interfaces": "^2.0.0",
@@ -89,7 +75,6 @@
     "@fluidframework/runtime-definitions": "^2.0.0",
     "@fluidframework/runtime-utils": "^2.0.0",
     "@fluidframework/telemetry-utils": "^2.0.0",
->>>>>>> 6462733b
     "lodash": "^4.17.21",
     "uuid": "^8.3.1"
   },
