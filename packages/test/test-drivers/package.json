--- conflicted
+++ resolved
@@ -66,7 +66,6 @@
     "@fluidframework/odsp-driver-definitions": "^0.60.1000",
     "@fluidframework/odsp-urlresolver": "^0.60.1000",
     "@fluidframework/protocol-definitions": "^0.1028.1000",
-<<<<<<< HEAD
     "@fluidframework/routerlicious-driver": "^0.60.1000",
     "@fluidframework/server-local-server": "^0.1036.3000-0",
     "@fluidframework/test-driver-definitions": "^0.60.1000",
@@ -74,15 +73,6 @@
     "@fluidframework/test-runtime-utils": "^0.60.1000",
     "@fluidframework/tinylicious-driver": "^0.60.1000",
     "@fluidframework/tool-utils": "^0.60.1000",
-=======
-    "@fluidframework/routerlicious-driver": "^0.59.4000",
-    "@fluidframework/server-local-server": "^0.1036.3000",
-    "@fluidframework/test-driver-definitions": "^0.59.4000",
-    "@fluidframework/test-pairwise-generator": "^0.59.4000",
-    "@fluidframework/test-runtime-utils": "^0.59.4000",
-    "@fluidframework/tinylicious-driver": "^0.59.4000",
-    "@fluidframework/tool-utils": "^0.59.4000",
->>>>>>> e5182598
     "axios": "^0.26.0",
     "semver": "^7.3.4",
     "uuid": "^8.3.1"
@@ -90,13 +80,8 @@
   "devDependencies": {
     "@fluidframework/build-common": "^0.23.0",
     "@fluidframework/build-tools": "^0.2.66793",
-<<<<<<< HEAD
     "@fluidframework/eslint-config-fluid": "^0.28.2000-0",
     "@fluidframework/test-drivers-previous": "npm:@fluidframework/test-drivers@^0.59.0",
-=======
-    "@fluidframework/eslint-config-fluid": "^0.28.2000",
-    "@fluidframework/test-drivers-previous": "npm:@fluidframework/test-drivers@0.59.3000",
->>>>>>> e5182598
     "@microsoft/api-extractor": "^7.22.2",
     "@rushstack/eslint-config": "^2.5.1",
     "@types/mocha": "^9.1.1",
@@ -122,13 +107,8 @@
     "typescript-formatter": "7.1.0"
   },
   "typeValidation": {
-<<<<<<< HEAD
     "version": "0.60.1000",
     "broken": {
     }
-=======
-    "version": "0.59.4000",
-    "broken": {}
->>>>>>> e5182598
   }
 }