--- conflicted
+++ resolved
@@ -1,10 +1,6 @@
 {
   "name": "@fluidframework/test-pairwise-generator",
-<<<<<<< HEAD
-  "version": "1.3.0",
-=======
   "version": "2.0.0",
->>>>>>> 27be1e84
   "description": "End to end tests",
   "homepage": "https://fluidframework.com",
   "repository": {
@@ -60,13 +56,8 @@
   "devDependencies": {
     "@fluidframework/build-common": "^0.24.0",
     "@fluidframework/eslint-config-fluid": "^0.28.2000",
-<<<<<<< HEAD
-    "@fluidframework/mocha-test-setup": "^1.3.0",
-    "@fluidframework/test-pairwise-generator-previous": "npm:@fluidframework/test-pairwise-generator@^1.2.0",
-=======
     "@fluidframework/mocha-test-setup": "^2.0.0",
     "@fluidframework/test-pairwise-generator-previous": "npm:@fluidframework/test-pairwise-generator@^1.0.0",
->>>>>>> 27be1e84
     "@rushstack/eslint-config": "^2.5.1",
     "@types/mocha": "^9.1.1",
     "@types/node": "^14.18.0",
@@ -79,11 +70,7 @@
     "typescript": "~4.5.5"
   },
   "typeValidation": {
-<<<<<<< HEAD
-    "version": "1.3.0",
-=======
     "version": "2.0.0",
->>>>>>> 27be1e84
     "broken": {}
   }
 }