dependencies:
  '@rush-temp/agent': 'file:projects/agent.tgz'
  '@rush-temp/api-definitions': 'file:projects/api-definitions.tgz'
  '@rush-temp/app-component': 'file:projects/app-component.tgz'
  '@rush-temp/app-datastore': 'file:projects/app-datastore.tgz'
  '@rush-temp/app-ui': 'file:projects/app-ui.tgz'
  '@rush-temp/cell': 'file:projects/cell.tgz'
  '@rush-temp/chart-view': 'file:projects/chart-view.tgz'
  '@rush-temp/client-api': 'file:projects/client-api.tgz'
  '@rush-temp/client-ui': 'file:projects/client-ui.tgz'
  '@rush-temp/flow-app': 'file:projects/flow-app.tgz'
  '@rush-temp/flow-document': 'file:projects/flow-document.tgz'
  '@rush-temp/flow-editor': 'file:projects/flow-editor.tgz'
  '@rush-temp/flow-host': 'file:projects/flow-host.tgz'
  '@rush-temp/flow-util': 'file:projects/flow-util.tgz'
  '@rush-temp/gitresources': 'file:projects/gitresources.tgz'
  '@rush-temp/kafka-orderer': 'file:projects/kafka-orderer.tgz'
  '@rush-temp/lambdas': 'file:projects/lambdas.tgz'
  '@rush-temp/loader': 'file:projects/loader.tgz'
  '@rush-temp/loader-client': 'file:projects/loader-client.tgz'
  '@rush-temp/loader-web': 'file:projects/loader-web.tgz'
  '@rush-temp/local-test-server': 'file:projects/local-test-server.tgz'
  '@rush-temp/map': 'file:projects/map.tgz'
  '@rush-temp/memory-orderer': 'file:projects/memory-orderer.tgz'
  '@rush-temp/merge-tree': 'file:projects/merge-tree.tgz'
  '@rush-temp/merge-tree-utils': 'file:projects/merge-tree-utils.tgz'
  '@rush-temp/replay-socket-storage': 'file:projects/replay-socket-storage.tgz'
  '@rush-temp/routerlicious': 'file:projects/routerlicious.tgz'
  '@rush-temp/runtime-definitions': 'file:projects/runtime-definitions.tgz'
  '@rush-temp/sequence': 'file:projects/sequence.tgz'
  '@rush-temp/services': 'file:projects/services.tgz'
  '@rush-temp/services-client': 'file:projects/services-client.tgz'
  '@rush-temp/services-core': 'file:projects/services-core.tgz'
  '@rush-temp/services-utils': 'file:projects/services-utils.tgz'
  '@rush-temp/socket-storage': 'file:projects/socket-storage.tgz'
  '@rush-temp/socket-storage-shared': 'file:projects/socket-storage-shared.tgz'
  '@rush-temp/standard-socket-storage': 'file:projects/standard-socket-storage.tgz'
  '@rush-temp/stream': 'file:projects/stream.tgz'
  '@rush-temp/table-document': 'file:projects/table-document.tgz'
  '@rush-temp/table-slice': 'file:projects/table-slice.tgz'
  '@rush-temp/table-view': 'file:projects/table-view.tgz'
  '@rush-temp/test-utils': 'file:projects/test-utils.tgz'
  '@rush-temp/tools-core': 'file:projects/tools-core.tgz'
  '@rush-temp/utils': 'file:projects/utils.tgz'
  '@types/amqplib': 0.5.9
  '@types/async': 2.4.0
  '@types/benchmark': 1.0.31
  '@types/bytes': 3.0.0
  '@types/compression': 0.0.33
  '@types/connect-redis': 0.0.7
  '@types/cookie-parser': 1.4.1
  '@types/cors': 2.8.4
  '@types/d3': 5.7.0
  '@types/debug': 0.0.31
  '@types/diff': 3.5.3
  '@types/double-ended-queue': 2.1.0
  '@types/express-session': 1.15.11
  '@types/jquery': 3.3.29
  '@types/jsdom': 12.2.1
  '@types/json-stringify-safe': 5.0.0
  '@types/jsonwebtoken': 8.3.0
  '@types/jwt-decode': 2.2.1
  '@types/lodash': 4.14.120
  '@types/logform': 1.2.0
  '@types/minio': 7.0.1
  '@types/mocha': 5.2.5
  '@types/mongodb': 3.1.19
  '@types/morgan': 1.7.35
  '@types/nconf': 0.0.37
  '@types/nock': 9.3.1
  '@types/node': 10.12.21
  '@types/node-geocoder': 3.19.0
  '@types/ora': 1.3.5
  '@types/passport': 0.4.7
  '@types/passport-local': 1.0.33
  '@types/progress': 2.0.3
  '@types/random-js': 1.0.31
  '@types/randomstring': 1.1.6
  '@types/raven': 2.5.2
  '@types/react': 16.8.1
  '@types/react-dom': 16.0.11
  '@types/redis': 2.8.10
  '@types/request': 2.48.1
  '@types/request-promise-native': 1.0.15
  '@types/scriptjs': 0.0.2
  '@types/serve-favicon': 2.2.30
  '@types/socket.io': 2.1.2
  '@types/socket.io-client': 1.4.32
  '@types/socket.io-redis': 1.0.25
  '@types/split': 0.3.28
  '@types/string-hash': 1.1.1
  '@types/supertest': 2.0.7
  '@types/uuid': 3.4.4
  '@types/webpack': 4.4.24
  '@types/ws': 6.0.1
  '@types/xmldoc': 1.1.3
  '@uifabric/icons': 6.3.0
  amqplib: 0.5.3
  async: 2.6.1
  axios: 0.18.0
  azure-iot-device: 1.9.2
  azure-iot-device-mqtt: 1.9.2
  azure-iothub: 1.9.2
  benchmark: 2.1.4
  body-parser: 1.18.3
  bytes: 3.1.0
  cache-loader: 1.2.5
  chalk: 2.4.2
  commander: 2.19.0
  compression: 1.7.3
  concurrently: 4.1.0
  connect-ensure-login: 0.1.1
  connect-redis: 3.4.0
  cookie-parser: 1.4.3
  cors: 2.8.5
  css-loader: 1.0.1
  d3: 5.8.0
  debug: 3.2.6
  diff: 3.5.0
  double-ended-queue: 2.1.0-0
  express: 4.16.4
  express-session: 1.15.6
  fork-ts-checker-webpack-plugin: 0.4.15
  geocoder: 0.2.3
  gitgraph.js: 1.15.1
  hjs: 0.0.6
  html-loader: 0.5.5
  html-webpack-plugin: 3.2.0
  isomorphic-ws: 4.0.1
  jquery: 3.3.1
  jsdom: 12.2.0
  jsdom-global: 3.0.2
  json-stringify-safe: 5.0.1
  jsonwebtoken: 8.4.0
  jwt-decode: 2.2.0
  kafka-node: 3.0.1
  kafka-rest: 0.0.5
  less: 3.9.0
  lodash: 4.17.11
  minio: 7.0.5
  mocha: 5.2.0
  mocha-junit-reporter: 1.18.0
  mongodb: 3.1.13
  moniker: 0.1.2
  morgan: 1.9.1
  nconf: 0.10.0
  nock: 10.0.6
  node-geocoder: 3.22.0
  node-sass: 4.11.0
  npm-run-all: 4.1.5
  nyc: 13.1.0
  office-ui-fabric-react: 6.133.0
  ora: 3.0.0
  parallel-webpack: 2.3.0
  parse-address: 1.1.0
  passport: 0.3.2
  passport-local: 1.0.0
  passport-openidconnect: 0.0.2
  performance-now: 2.1.0
  progress: 2.0.3
  random-js: 1.0.8
  randomstring: 1.1.5
  raven: 2.6.4
  raven-js: 3.27.0
  react: 16.7.0
  react-dom: 16.7.0
  redis: 2.8.0
  request: 2.88.0
  request-promise-native: 1.0.5
  rimraf: 2.6.3
  sass-loader: 7.1.0
  serve-favicon: 2.5.0
  sha.js: 2.4.11
  shape-detector: 0.2.1
  socket.io: 2.2.0
  socket.io-client: 2.2.0
  socket.io-emitter: 3.1.1
  socket.io-redis: 5.2.0
  source-map-loader: 0.2.4
  split: 1.0.1
  static-expiry: 0.0.11
  string-hash: 1.1.3
  style-loader: 0.23.1
  supertest: 3.4.2
  telegrafjs: 0.1.3
  thread-loader: 1.2.0
  ts-loader: 4.5.0
  ts-mocha: 2.0.0
  ts-node: 7.0.1
  tslint: 5.12.1
  tslint-microsoft-contrib: 6.0.0
  typescript: 3.3.1
  typings-for-css-modules-loader: 1.7.0
  uglifyjs-webpack-plugin: 1.3.0
  unzip-stream: 0.3.0
  url-loader: 1.1.2
  uuid: 3.3.2
  webcola: 3.3.8
  webpack: 4.29.1
  webpack-bundle-analyzer: 2.13.1
  webpack-cli: 3.2.1
  webpack-dev-server: 3.1.14
  webpack-merge: 4.2.1
  webpack-node-externals: 1.7.2
  winston: 3.2.1
  ws: 6.1.3
  xhr: 2.5.0
  xmldoc: 1.1.2
packages:
  /@babel/code-frame/7.0.0:
    dependencies:
      '@babel/highlight': 7.0.0
    dev: false
    resolution:
      integrity: sha512-OfC2uemaknXr87bdLUkWog7nYuliM9Ij5HUcajsVcMCpQrcLmtxRbVFTIqmcSkSeYRBFBRxs2FiUqFJDLdiebA==
  /@babel/generator/7.3.0:
    dependencies:
      '@babel/types': 7.3.0
      jsesc: 2.5.2
      lodash: 4.17.11
      source-map: 0.5.7
      trim-right: 1.0.1
    dev: false
    resolution:
      integrity: sha512-dZTwMvTgWfhmibq4V9X+LMf6Bgl7zAodRn9PvcPdhlzFMbvUutx74dbEv7Atz3ToeEpevYEJtAwfxq/bDCzHWg==
  /@babel/helper-function-name/7.1.0:
    dependencies:
      '@babel/helper-get-function-arity': 7.0.0
      '@babel/template': 7.2.2
      '@babel/types': 7.3.0
    dev: false
    resolution:
      integrity: sha512-A95XEoCpb3TO+KZzJ4S/5uW5fNe26DjBGqf1o9ucyLyCmi1dXq/B3c8iaWTfBk3VvetUxl16e8tIrd5teOCfGw==
  /@babel/helper-get-function-arity/7.0.0:
    dependencies:
      '@babel/types': 7.3.0
    dev: false
    resolution:
      integrity: sha512-r2DbJeg4svYvt3HOS74U4eWKsUAMRH01Z1ds1zx8KNTPtpTL5JAsdFv8BNyOpVqdFhHkkRDIg5B4AsxmkjAlmQ==
  /@babel/helper-split-export-declaration/7.0.0:
    dependencies:
      '@babel/types': 7.3.0
    dev: false
    resolution:
      integrity: sha512-MXkOJqva62dfC0w85mEf/LucPPS/1+04nmmRMPEBUB++hiiThQ2zPtX/mEWQ3mtzCEjIJvPY8nuwxXtQeQwUag==
  /@babel/highlight/7.0.0:
    dependencies:
      chalk: 2.4.2
      esutils: 2.0.2
      js-tokens: 4.0.0
    dev: false
    resolution:
      integrity: sha512-UFMC4ZeFC48Tpvj7C8UgLvtkaUuovQX+5xNWrsIoMG8o2z+XFKjKaN9iVmS84dPwVN00W4wPmqvYoZF3EGAsfw==
  /@babel/parser/7.3.1:
    dev: false
    engines:
      node: '>=6.0.0'
    hasBin: true
    resolution:
      integrity: sha512-ATz6yX/L8LEnC3dtLQnIx4ydcPxhLcoy9Vl6re00zb2w5lG6itY6Vhnr1KFRPq/FHNsgl/gh2mjNN20f9iJTTA==
  /@babel/template/7.2.2:
    dependencies:
      '@babel/code-frame': 7.0.0
      '@babel/parser': 7.3.1
      '@babel/types': 7.3.0
    dev: false
    resolution:
      integrity: sha512-zRL0IMM02AUDwghf5LMSSDEz7sBCO2YnNmpg3uWTZj/v1rcG2BmQUvaGU8GhU8BvfMh1k2KIAYZ7Ji9KXPUg7g==
  /@babel/traverse/7.2.3:
    dependencies:
      '@babel/code-frame': 7.0.0
      '@babel/generator': 7.3.0
      '@babel/helper-function-name': 7.1.0
      '@babel/helper-split-export-declaration': 7.0.0
      '@babel/parser': 7.3.1
      '@babel/types': 7.3.0
      debug: 4.1.1
      globals: 11.10.0
      lodash: 4.17.11
    dev: false
    resolution:
      integrity: sha512-Z31oUD/fJvEWVR0lNZtfgvVt512ForCTNKYcJBGbPb1QZfve4WGH8Wsy7+Mev33/45fhP/hwQtvgusNdcCMgSw==
  /@babel/types/7.3.0:
    dependencies:
      esutils: 2.0.2
      lodash: 4.17.11
      to-fast-properties: 2.0.0
    dev: false
    resolution:
      integrity: sha512-QkFPw68QqWU1/RVPyBe8SO7lXbPfjtqAxRYQKpFpaB8yMq7X2qAqfwK5LKoQufEkSmO5NQ70O6Kc3Afk03RwXw==
  /@microsoft/load-themed-styles/1.8.56:
    dev: false
    resolution:
      integrity: sha512-C+ff/H6ArBYkSNQJrVL1ERRm+sNXh+cz1H5o3r/szZQ3IsnuqDNuUUkMlMeAoreEG8GALRNrtHoFDX7A9+VlRQ==
  /@types/amqplib/0.5.9:
    dependencies:
      '@types/bluebird': 3.5.25
      '@types/node': 10.12.21
    dev: false
    resolution:
      integrity: sha512-V4OFDKeu8rY2DnbHAh7J7DaJ8L8LZ7EyOLBoXsN2rtlCoB2QwaTgx2SsBd22mPUC9kl+vK7D+nfLq34jLhEjlA==
  /@types/anymatch/1.3.0:
    dev: false
    resolution:
      integrity: sha512-7WcbyctkE8GTzogDb0ulRAEw7v8oIS54ft9mQTU7PfM0hp5e+8kpa+HeQ7IQrFbKtJXBKcZ4bh+Em9dTw5L6AQ==
  /@types/async/2.4.0:
    dev: false
    resolution:
      integrity: sha512-1/6EglKPJZjkj2KWSFrvbOeqDZTb+KEiU293MUwc/z3/g4a+jOPADHfcOzt/EbY0uEEr+dkUWTYQfVDzzOrMaw==
  /@types/benchmark/1.0.31:
    dev: false
    resolution:
      integrity: sha512-F6fVNOkGEkSdo/19yWYOwVKGvzbTeWkR/XQYBKtGBQ9oGRjBN9f/L4aJI4sDcVPJO58Y1CJZN8va9V2BhrZapA==
  /@types/bluebird/3.5.25:
    dev: false
    resolution:
      integrity: sha512-yfhIBix+AIFTmYGtkC0Bi+XGjSkOINykqKvO/Wqdz/DuXlAKK7HmhLAXdPIGsV4xzKcL3ev/zYc4yLNo+OvGaw==
  /@types/body-parser/1.17.0:
    dependencies:
      '@types/connect': 3.4.32
      '@types/node': 10.12.21
    dev: false
    resolution:
      integrity: sha512-a2+YeUjPkztKJu5aIF2yArYFQQp8d51wZ7DavSHjFuY1mqVgidGyzEQ41JIVNy82fXj8yPgy2vJmfIywgESW6w==
  /@types/bson/1.0.11:
    dependencies:
      '@types/node': 10.12.21
    dev: false
    resolution:
      integrity: sha512-j+UcCWI+FsbI5/FQP/Kj2CXyplWAz39ktHFkXk84h7dNblKRSoNJs95PZFRd96NQGqsPEPgeclqnznWZr14ZDA==
  /@types/bytes/3.0.0:
    dev: false
    resolution:
      integrity: sha512-ZF43+CIIlzngQe8/Zo7L1kpY9W8O6rO006VDz3c5iM21ddtXWxCEyOXyft+q4pVF2tGqvrVuVrEDH1+gJEi1fQ==
  /@types/caseless/0.12.1:
    dev: false
    resolution:
      integrity: sha512-FhlMa34NHp9K5MY1Uz8yb+ZvuX0pnvn3jScRSNAb75KHGB8d3rEU6hqMs3Z2vjuytcMfRg6c5CHMc3wtYyD2/A==
  /@types/compression/0.0.33:
    dependencies:
      '@types/express': 4.16.1
    dev: false
    resolution:
      integrity: sha1-ldxzOiM5qoRjgdfxN3eS0lU9wn0=
  /@types/connect-redis/0.0.7:
    dependencies:
      '@types/express': 4.16.1
      '@types/express-session': 1.15.11
      '@types/redis': 2.8.10
    dev: false
    resolution:
      integrity: sha512-ui1DPnJxqgBhqPj0XTVyPkzffEX9DIGkb2nT2mzZ0OlsKn/u9BvRvKmjpi4Vydf2uw3z/D4UmMH4KMkilySqvw==
  /@types/connect/3.4.32:
    dependencies:
      '@types/node': 10.12.21
    dev: false
    resolution:
      integrity: sha512-4r8qa0quOvh7lGD0pre62CAb1oni1OO6ecJLGCezTmhQ8Fz50Arx9RUszryR8KlgK6avuSXvviL6yWyViQABOg==
  /@types/cookie-parser/1.4.1:
    dependencies:
      '@types/express': 4.16.1
    dev: false
    resolution:
      integrity: sha512-iJY6B3ZGufLiDf2OCAgiAAQuj1sMKC/wz/7XCEjZ+/MDuultfFJuSwrBKcLSmJ5iYApLzCCYBYJZs0Ws8GPmwA==
  /@types/cookiejar/2.1.1:
    dev: false
    resolution:
      integrity: sha512-aRnpPa7ysx3aNW60hTiCtLHlQaIFsXFCgQlpakNgDNVFzbtusSY8PwjAQgRWfSk0ekNoBjO51eQRB6upA9uuyw==
  /@types/cors/2.8.4:
    dependencies:
      '@types/express': 4.16.1
    dev: false
    resolution:
      integrity: sha512-ipZjBVsm2tF/n8qFGOuGBkUij9X9ZswVi9G3bx/6dz7POpVa6gVHcj1wsX/LVEn9MMF41fxK/PnZPPoTD1UFPw==
  /@types/d3-array/1.2.5:
    dev: false
    resolution:
      integrity: sha512-kELkPCl/pCcelr5cXDoQyy3WOkLn8dVdYA+qmtQcuxX9gLoD4s12/CJf6Yxx4UvvuMKJHA8kUbdcH/3DY8SzNg==
  /@types/d3-axis/1.0.11:
    dependencies:
      '@types/d3-selection': 1.3.4
    dev: false
    resolution:
      integrity: sha512-cuigApCyCwYJxaQPghj+BqaxzbdRdT/lpZBMtF7EuEIJ61NMQ8yvGnqFvHCIgJEmUu2Wb2wiZqy9kiHi3Ddftg==
  /@types/d3-brush/1.0.9:
    dependencies:
      '@types/d3-selection': 1.3.4
    dev: false
    resolution:
      integrity: sha512-mAx8IVc0luUHfk51pl0UN1vzybnAzLMUsvIwLt3fbsqqPkSXr+Pu1AxOPPeyNc27LhHJnfH/LCV7Jlv+Yzqu1A==
  /@types/d3-chord/1.0.8:
    dev: false
    resolution:
      integrity: sha512-F0ftYOo7FenAIxsRjXLt8vbij0NLDuVcL+xaGY7R9jUmF2Mrpj1T5XukBI9Cad+Ei7YSxEWREIO+CYcaKCl2qQ==
  /@types/d3-collection/1.0.7:
    dev: false
    resolution:
      integrity: sha512-vR3BT0GwHc5y93Jv6bxn3zoxP/vGu+GdXu/r1ApjbP9dLk9I2g6NiV7iP/QMQSuFZd0It0n/qWrfXHxCWwHIkg==
  /@types/d3-color/1.2.1:
    dev: false
    resolution:
      integrity: sha512-xwb1tqvYNWllbHuhMFhiXk63Imf+QNq/dJdmbXmr2wQVnwGenCuj3/0IWJ9hdIFQIqzvhT7T37cvx93jtAsDbQ==
  /@types/d3-contour/1.3.0:
    dependencies:
      '@types/d3-array': 1.2.5
      '@types/geojson': 7946.0.5
    dev: false
    resolution:
      integrity: sha512-AUCUIjEnC5lCGBM9hS+MryRaFLIrPls4Rbv6ktqbd+TK/RXZPwOy9rtBWmGpbeXcSOYCJTUDwNJuEnmYPJRxHQ==
  /@types/d3-dispatch/1.0.6:
    dev: false
    resolution:
      integrity: sha512-xyWJQMr832vqhu6fD/YqX+MSFBWnkxasNhcStvlhqygXxj0cKqPft0wuGoH5TIq5ADXgP83qeNVa4R7bEYN3uA==
  /@types/d3-drag/1.2.2:
    dependencies:
      '@types/d3-selection': 1.3.4
    dev: false
    resolution:
      integrity: sha512-+UKFeaMVTfSQvMO0PTzOyLXSr7OZbF2Rx1iNVwo2XsyiOsd4MSuLyJKUwRmGn67044QpbNzr+VD6/8iBBLExWw==
  /@types/d3-dsv/1.0.35:
    dev: false
    resolution:
      integrity: sha512-QeH7cN9phcm68TDwpSGmzE71/JtGoKZ2rZJABNUMQ7nYIhHkm2UldqI1Cp2pjEo8ycSeutudjzq+Lfim/ZCadQ==
  /@types/d3-ease/1.0.7:
    dev: false
    resolution:
      integrity: sha1-k6MBhovp4VBh89RDQ7GrP4rLbwk=
  /@types/d3-fetch/1.1.5:
    dependencies:
      '@types/d3-dsv': 1.0.35
    dev: false
    resolution:
      integrity: sha512-o9c0ItT5/Gl3wbNuVpzRnYX1t3RghzeWAjHUVLuyZJudiTxC4f/fC0ZPFWLQ2lVY8pAMmxpV8TJ6ETYCgPeI3A==
  /@types/d3-force/1.1.1:
    dev: false
    resolution:
      integrity: sha512-ePkELuaFWY4yOuf+Bvx5Xd+ihFiYG4bdnW0BlvigovIm8Sob2t76e9RGO6lybQbv6AlW9Icn9HuZ9fmdzEoJyg==
  /@types/d3-format/1.3.0:
    dev: false
    resolution:
      integrity: sha512-ZiY4j3iJvAdOwzwW24WjlZbUNvqOsnPAMfPBmdXqxj3uKJbrzBlRrdGl5uC89pZpFs9Dc92E81KcwG2uEgkIZA==
  /@types/d3-geo/1.11.0:
    dependencies:
      '@types/geojson': 7946.0.5
    dev: false
    resolution:
      integrity: sha512-/IbMHRG9cur+6hkWvBrRg3DnnUWtaSW8Bl6nu1OO1J8K25BxRYyLslyjIBbwlK0kV0haztlAR2LCIRuDc/U2LA==
  /@types/d3-hierarchy/1.1.5:
    dev: false
    resolution:
      integrity: sha512-DKhqURrURt2c7MsF9sHiF2wrWf2+yZR4Q9oIG026t/ZY4VWoM0Yd7UonaR+rygyReWcFSEjKC/+5A27TgD8R8g==
  /@types/d3-interpolate/1.3.0:
    dependencies:
      '@types/d3-color': 1.2.1
    dev: false
    resolution:
      integrity: sha512-Ng4ds7kPSvP/c3W3J5PPUQlgewif1tGBqCeh5lgY+UG82Y7H9zQ8c2gILsEFDLg7wRGOwnuKZ940Q/LSN14w9w==
  /@types/d3-path/1.0.7:
    dev: false
    resolution:
      integrity: sha512-U8dFRG+8WhkLJr2sxZ9Cw/5WeRgBnNqMxGdA1+Z0+ZG6tK0s75OQ4OXnxeyfKuh6E4wQPY8OAKr1+iNDx01BEQ==
  /@types/d3-polygon/1.0.6:
    dev: false
    resolution:
      integrity: sha512-E6Kyodn9JThgLq20nxSbEce9ow5/ePgm9PX2EO6W1INIL4DayM7cFaiG10DStuamjYAd0X4rntW2q+GRjiIktw==
  /@types/d3-quadtree/1.0.6:
    dev: false
    resolution:
      integrity: sha512-sphVuDdiSIaxLt9kQgebJW98pTktQ/xuN7Ysd8X68Rnjeg/q8+c36/ShlqU52qoKg9nob/JEHH1uQMdxURZidQ==
  /@types/d3-random/1.1.1:
    dev: false
    resolution:
      integrity: sha512-jUPeBq1XKK9/5XasTvy5QAUwFeMsjma2yt/nP02yC2Tijovx7i/W5776U/HZugxc5SSmtpx4Z3g9KFVon0QrjQ==
  /@types/d3-scale-chromatic/1.3.0:
    dev: false
    resolution:
      integrity: sha512-JqQH5uu1kmdQEa6XSu7NYzQM71lL1YreBPS5o8SnmEDcBRKL6ooykXa8iFPPOEUiTah25ydi+cTrbsogBSMNSQ==
  /@types/d3-scale/2.1.0:
    dependencies:
      '@types/d3-time': 1.0.9
    dev: false
    resolution:
      integrity: sha512-vLzRDF5lRxZdCLUOvmw90pkiuSsZdgroBQaat0Ov7Z7OnO9iJsPSm/TZw3wW6m2z/NhIn1E4N0RLNfEi1k4kAA==
  /@types/d3-selection/1.3.4:
    dev: false
    resolution:
      integrity: sha512-WQ6Ivy7VuUlZ/Grqc8493ZxC+y/fpvZLy5+8ELvmCr2hll8eJPUqC05l6fgRRA7kjqlpbH7lbmvY6pRKf6yzxw==
  /@types/d3-shape/1.3.0:
    dependencies:
      '@types/d3-path': 1.0.7
    dev: false
    resolution:
      integrity: sha512-ERWJ8bNZjkzfWfPAlkN3XCqYOOsWTnqTX0jX2Bx+WLd2AfEl97WXr2igwssFc91MadrZLw7HNS/JTUZPQL5sZQ==
  /@types/d3-time-format/2.1.0:
    dev: false
    resolution:
      integrity: sha512-/myT3I7EwlukNOX2xVdMzb8FRgNzRMpsZddwst9Ld/VFe6LyJyRp0s32l/V9XoUzk+Gqu56F/oGk6507+8BxrA==
  /@types/d3-time/1.0.9:
    dev: false
    resolution:
      integrity: sha512-m+D4NbQdDlTVaO7QgXAnatR3IDxQYDMBtRhgSCi5rs9R1LPq1y7/2aqa1FJ2IWjFm1mOV63swDxonnCDlHgHMA==
  /@types/d3-timer/1.0.8:
    dev: false
    resolution:
      integrity: sha512-AKUgQ/nljUFcUO2P3gK24weVI5XwUTdJvjoh8gJ0yxT4aJ+d7t2Or3TB+k9dEYl14BAjoj32D0ky+YzQSVszfg==
  /@types/d3-transition/1.1.3:
    dependencies:
      '@types/d3-selection': 1.3.4
    dev: false
    resolution:
      integrity: sha512-1EukXNuVu/z2G1GZpZagzFJnie9C5zze17ox/vhTgGXNy46rYAm4UkhLLlUeeZ1ndq88k95SOeC8898RpKMLOQ==
  /@types/d3-voronoi/1.1.8:
    dev: false
    resolution:
      integrity: sha512-zqNhW7QsYQGlfOdrwPNPG3Wk64zUa4epKRurkJ/dVc6oeXrB+iTDt8sRZ0KZKOOXvvfa1dcdB0e45TZeLBiodQ==
  /@types/d3-zoom/1.7.3:
    dependencies:
      '@types/d3-interpolate': 1.3.0
      '@types/d3-selection': 1.3.4
    dev: false
    resolution:
      integrity: sha512-Tz7+z4+Id0MxERw/ozinC5QHJmGLARs9Mpi/7VVfiR+9AHcFGe9q+fjQa30/oPNY8WPuCh5p5uuXmBYAJ3y91Q==
  /@types/d3/5.7.0:
    dependencies:
      '@types/d3-array': 1.2.5
      '@types/d3-axis': 1.0.11
      '@types/d3-brush': 1.0.9
      '@types/d3-chord': 1.0.8
      '@types/d3-collection': 1.0.7
      '@types/d3-color': 1.2.1
      '@types/d3-contour': 1.3.0
      '@types/d3-dispatch': 1.0.6
      '@types/d3-drag': 1.2.2
      '@types/d3-dsv': 1.0.35
      '@types/d3-ease': 1.0.7
      '@types/d3-fetch': 1.1.5
      '@types/d3-force': 1.1.1
      '@types/d3-format': 1.3.0
      '@types/d3-geo': 1.11.0
      '@types/d3-hierarchy': 1.1.5
      '@types/d3-interpolate': 1.3.0
      '@types/d3-path': 1.0.7
      '@types/d3-polygon': 1.0.6
      '@types/d3-quadtree': 1.0.6
      '@types/d3-random': 1.1.1
      '@types/d3-scale': 2.1.0
      '@types/d3-scale-chromatic': 1.3.0
      '@types/d3-selection': 1.3.4
      '@types/d3-shape': 1.3.0
      '@types/d3-time': 1.0.9
      '@types/d3-time-format': 2.1.0
      '@types/d3-timer': 1.0.8
      '@types/d3-transition': 1.1.3
      '@types/d3-voronoi': 1.1.8
      '@types/d3-zoom': 1.7.3
    dev: false
    resolution:
      integrity: sha512-zk39IR/djm4A/CO0OWydc33u572TyV5L7FRZVnj54vyeBHgRc+WCfEPZmiRtQx3QkuGb5/IKJtQr0tpU25CKkg==
  /@types/debug/0.0.31:
    dev: false
    resolution:
      integrity: sha512-LS1MCPaQKqspg7FvexuhmDbWUhE2yIJ+4AgVIyObfc06/UKZ8REgxGNjZc82wPLWmbeOm7S+gSsLgo75TanG4A==
  /@types/diff/3.5.3:
    dev: false
    resolution:
      integrity: sha512-YrLagYnL+tfrgM7bQ5yW34pi5cg9pmh5Gbq2Lmuuh+zh0ZjmK2fU3896PtlpJT3IDG2rdkoG30biHJepgIsMnw==
  /@types/double-ended-queue/2.1.0:
    dev: false
    resolution:
      integrity: sha512-pCS41/Odn6GMQyqnt8aPTSTQFGriAryYQwVONKk1QhUEhulxueLPE1kDNqDOuJqiv34VLVWXxF4I1EKz3+ftzQ==
  /@types/events/3.0.0:
    dev: false
    resolution:
      integrity: sha512-EaObqwIvayI5a8dCzhFrjKzVwKLxjoG9T6Ppd5CEo07LRKfQ8Yokw54r5+Wq7FaBQ+yXRvQAYPrHwya1/UFt9g==
  /@types/express-serve-static-core/4.16.1:
    dependencies:
      '@types/node': 10.12.21
      '@types/range-parser': 1.2.3
    dev: false
    resolution:
      integrity: sha512-QgbIMRU1EVRry5cIu1ORCQP4flSYqLM1lS5LYyGWfKnFT3E58f0gKto7BR13clBFVrVZ0G0rbLZ1hUpSkgQQOA==
  /@types/express-session/1.15.11:
    dependencies:
      '@types/events': 3.0.0
      '@types/express': 4.16.1
      '@types/node': 10.12.21
    dev: false
    resolution:
      integrity: sha512-BRgOXYBhmt71CuOR/PQvKBRgcS567xJmE7dT3r/FvTmWc1ZsR5joVH32dgH+z6F4FugniF04tMyXc4UF9M8Hfg==
  /@types/express/4.16.1:
    dependencies:
      '@types/body-parser': 1.17.0
      '@types/express-serve-static-core': 4.16.1
      '@types/serve-static': 1.13.2
    dev: false
    resolution:
      integrity: sha512-V0clmJow23WeyblmACoxbHBu2JKlE5TiIme6Lem14FnPW9gsttyHtk6wq7njcdIWH1njAaFgR8gW09lgY98gQg==
  /@types/form-data/2.2.1:
    dependencies:
      '@types/node': 10.12.21
    dev: false
    resolution:
      integrity: sha512-JAMFhOaHIciYVh8fb5/83nmuO/AHwmto+Hq7a9y8FzLDcC1KCU344XDOMEmahnrTFlHjgh4L0WJFczNIX2GxnQ==
  /@types/geojson/7946.0.5:
    dev: false
    resolution:
      integrity: sha512-rLlMXpd3rdlrp0+xsrda/hFfOpIxgqFcRpk005UKbHtcdFK+QXAjhBAPnvO58qF4O1LdDXrcaiJxMgstCIlcaw==
  /@types/jquery/3.3.29:
    dependencies:
      '@types/sizzle': 2.3.2
    dev: false
    resolution:
      integrity: sha512-FhJvBninYD36v3k6c+bVk1DSZwh7B5Dpb/Pyk3HKVsiohn0nhbefZZ+3JXbWQhFyt0MxSl2jRDdGQPHeOHFXrQ==
  /@types/jsdom/12.2.1:
    dependencies:
      '@types/node': 10.12.21
      '@types/tough-cookie': 2.3.5
      parse5: 4.0.0
    dev: false
    resolution:
      integrity: sha512-VnLP1qW70OkzpMVuFsJPhxeIzEW1y+t91Fa2rE+b3UZ3ZiTwB28pYrdNj58wa0AQ+dV7eIBcdMFl3ql9C+cc9g==
  /@types/json-stringify-safe/5.0.0:
    dev: false
    resolution:
      integrity: sha512-UUA1sH0RSRROdInuDOA1yoRzbi5xVFD1RHCoOvNRPTNwR8zBkJ/84PZ6NhKVDtKp0FTeIccJCdQz1X2aJPr4uw==
  /@types/json5/0.0.29:
    dev: false
    optional: true
    resolution:
      integrity: sha1-7ihweulOEdK4J7y+UnC86n8+ce4=
  /@types/jsonwebtoken/8.3.0:
    dependencies:
      '@types/node': 10.12.21
    dev: false
    resolution:
      integrity: sha512-YKnUTR4VxwljbPORPrRon9E3uel1aD8nUdvzqArCCdMTWPvo0gnI2UZkwIHN2QATdj6HYXV/Iq3/KcecAO42Ww==
  /@types/jwt-decode/2.2.1:
    dev: false
    resolution:
      integrity: sha512-aWw2YTtAdT7CskFyxEX2K21/zSDStuf/ikI3yBqmwpwJF0pS+/IX5DWv+1UFffZIbruP6cnT9/LAJV1gFwAT1A==
  /@types/lodash/4.14.120:
    dev: false
    resolution:
      integrity: sha512-jQ21kQ120mo+IrDs1nFNVm/AsdFxIx2+vZ347DbogHJPd/JzKNMOqU6HCYin1W6v8l5R9XSO2/e9cxmn7HAnVw==
  /@types/logform/1.2.0:
    dev: false
    resolution:
      integrity: sha512-E8cLzW+PmqHI//4HLR+ZvE3cyzqVjsncYBx1O14P07oVJj3ezhmiL/azlgkXKLFyCWAeKsPQdjHNg/NEhBF5Ow==
  /@types/mime/2.0.0:
    dev: false
    resolution:
      integrity: sha512-A2TAGbTFdBw9azHbpVd+/FkdW2T6msN1uct1O9bH3vTerEHKZhTXJUQXy+hNq1B0RagfU8U+KBdqiZpxjhOUQA==
  /@types/minio/7.0.1:
    dependencies:
      '@types/node': 10.12.21
    dev: false
    resolution:
      integrity: sha512-PnhsyzE7/n3Ag7pgExXB2eoTaeh8cUmNylEa++2xm/t/vUaOueGWkCq1HRCUWUxeQlFQvBADmpgASrSyEooSQQ==
  /@types/mocha/5.2.5:
    dev: false
    resolution:
      integrity: sha512-lAVp+Kj54ui/vLUFxsJTMtWvZraZxum3w3Nwkble2dNuV5VnPA+Mi2oGX9XYJAaIvZi3tn3cbjS/qcJXRb6Bww==
  /@types/mongodb/3.1.19:
    dependencies:
      '@types/bson': 1.0.11
      '@types/node': 10.12.21
    dev: false
    resolution:
      integrity: sha512-H54hQEovAhyLrIZOhPNfGyCCDoTqKsjb8GQBy8nptJqfxrYCp5WVcPJf9v0kfTPR72xOhaz9+WcYxOXWwEg1Vg==
  /@types/morgan/1.7.35:
    dependencies:
      '@types/express': 4.16.1
    dev: false
    resolution:
      integrity: sha512-E9qFi0seOkdlQnCTPv54brNfGWeFdRaEhI5tSue4pdx/V+xfxvMETsxXhOEcj1cYL+0n/jcTEmj/jD2gjzCwMg==
  /@types/nconf/0.0.37:
    dev: false
    resolution:
      integrity: sha512-u1Nnvd2Ld6lPMJLxb4ueDa28DUCApT1q0PA5yCc8I3Ii72NssaMOGmnzjDYQ2OeOlGly9YgYmDQZSAtjxxdtTg==
  /@types/nock/9.3.1:
    dependencies:
      '@types/node': 10.12.21
    dev: false
    resolution:
      integrity: sha512-eOVHXS5RnWOjTVhu3deCM/ruy9E6JCgeix2g7wpFiekQh3AaEAK1cz43tZDukKmtSmQnwvSySq7ubijCA32I7Q==
  /@types/node-geocoder/3.19.0:
    dependencies:
      '@types/node': 10.12.21
    dev: false
    resolution:
      integrity: sha512-9BVDstUNNzS18Lp2lG1TtfnpLOo62m5B+seiiUQgHHJH0fIihRm5tHupcO7jFUR1/fd4RGGhfFIEAgp5SL3A5Q==
  /@types/node/10.12.21:
    dev: false
    resolution:
      integrity: sha512-CBgLNk4o3XMnqMc0rhb6lc77IwShMEglz05deDcn2lQxyXEZivfwgYJu7SMha9V5XcrP6qZuevTHV/QrN2vjKQ==
  /@types/ora/1.3.5:
    dependencies:
      '@types/node': 10.12.21
    dev: false
    resolution:
      integrity: sha512-CZe3oXbO1XylJT1feg+/aCzNt6tfR4XO+IkLetc85O/yaZRw271cZtS8LL/2mknd+PoR5IKAjFLzo4KWZXxung==
  /@types/passport-local/1.0.33:
    dependencies:
      '@types/express': 4.16.1
      '@types/passport': 0.4.7
      '@types/passport-strategy': 0.2.35
    dev: false
    resolution:
      integrity: sha512-+rn6ZIxje0jZ2+DAiWFI8vGG7ZFKB0hXx2cUdMmudSWsigSq6ES7Emso46r4HJk0qCgrZVfI8sJiM7HIYf4SbA==
  /@types/passport-strategy/0.2.35:
    dependencies:
      '@types/express': 4.16.1
      '@types/passport': 0.4.7
    dev: false
    resolution:
      integrity: sha512-o5D19Jy2XPFoX2rKApykY15et3Apgax00RRLf0RUotPDUsYrQa7x4howLYr9El2mlUApHmCMv5CZ1IXqKFQ2+g==
  /@types/passport/0.4.7:
    dependencies:
      '@types/express': 4.16.1
    dev: false
    resolution:
      integrity: sha512-EePlxNYx5tf3n0yjdPXX0/zDOv0UCwjMyQo4UkWGlhHteNDItAj7TfDdLttSThVMKQz3uCW7lsGzMuml0f8g9Q==
  /@types/progress/2.0.3:
    dependencies:
      '@types/node': 10.12.21
    dev: false
    resolution:
      integrity: sha512-bPOsfCZ4tsTlKiBjBhKnM8jpY5nmIll166IPD58D92hR7G7kZDfx5iB9wGF4NfZrdKolebjeAr3GouYkSGoJ/A==
  /@types/prop-types/15.5.8:
    dev: false
    resolution:
      integrity: sha512-3AQoUxQcQtLHsK25wtTWIoIpgYjH3vSDroZOUr7PpCHw/jLY1RB9z9E8dBT/OSmwStVgkRNvdh+ZHNiomRieaw==
  /@types/random-js/1.0.31:
    dev: false
    resolution:
      integrity: sha512-EAM56DrKw3VhcE4HV0/YlVKeJI07We4Mz1ra6TNtZpaMoiBVMA2bkLEcoFpYOyxoDXfVZWojxkR617LTqtRI0A==
  /@types/randomstring/1.1.6:
    dev: false
    resolution:
      integrity: sha512-XRIZIMTxjcUukqQcYBdpFWGbcRDyNBXrvTEtTYgFMIbBNUVt+9mCKsU+jUUDLeFO/RXopUgR5OLiBqbY18vSHQ==
  /@types/range-parser/1.2.3:
    dev: false
    resolution:
      integrity: sha512-ewFXqrQHlFsgc09MK5jP5iR7vumV/BYayNC6PgJO2LPe8vrnNFyjQjSppfEngITi0qvfKtzFvgKymGheFM9UOA==
  /@types/raven/2.5.2:
    dependencies:
      '@types/node': 10.12.21
    dev: false
    resolution:
      integrity: sha512-Ex6Vqx82JCs3SbRPGooeUaIuolJ3WYdMdY+2C8Ko7a66NoLEA3V79FqWlhS7bTieOPs5vrLlu/vxBlJIwobNeQ==
  /@types/react-dom/16.0.11:
    dependencies:
      '@types/react': 16.8.1
    dev: false
    resolution:
      integrity: sha512-x6zUx9/42B5Kl2Vl9HlopV8JF64wLpX3c+Pst9kc1HgzrsH+mkehe/zmHMQTplIrR48H2gpU7ZqurQolYu8XBA==
  /@types/react/16.8.1:
    dependencies:
      '@types/prop-types': 15.5.8
      csstype: 2.6.2
    dev: false
    resolution:
      integrity: sha512-tD1ETKJcuhANOejRc/p7OgQ16DKnbGi0M3LccelKlPnUCDp2a5koVxZFoRN9HN+A+m84HB5VGN7I+r3nNhS3PA==
  /@types/redis/2.8.10:
    dependencies:
      '@types/node': 10.12.21
    dev: false
    resolution:
      integrity: sha512-X0NeV3ivoif2SPsmuPhwTkKfcr1fDJlaJIOyxZ9/TCIEbvzMzmZlstqCZ5r7AOolbOJtAfvuGArNXMexYYH3ng==
  /@types/request-promise-native/1.0.15:
    dependencies:
      '@types/request': 2.48.1
    dev: false
    resolution:
      integrity: sha512-uYPjTChD9TpjlvbBjNpZfNc64TBejBS52u7pbxhQLnlxw+5Em7wLb6DU2wdJVhJ2Mou7v50N0qgL4Gia5mmRYg==
  /@types/request/2.48.1:
    dependencies:
      '@types/caseless': 0.12.1
      '@types/form-data': 2.2.1
      '@types/node': 10.12.21
      '@types/tough-cookie': 2.3.5
    dev: false
    resolution:
      integrity: sha512-ZgEZ1TiD+KGA9LiAAPPJL68Id2UWfeSO62ijSXZjFJArVV+2pKcsVHmrcu+1oiE3q6eDGiFiSolRc4JHoerBBg==
  /@types/scriptjs/0.0.2:
    dev: false
    resolution:
      integrity: sha1-CaIociGno0H8a5WwBeS/sqVANTg=
  /@types/serve-favicon/2.2.30:
    dependencies:
      '@types/express': 4.16.1
    dev: false
    resolution:
      integrity: sha512-6bU8cLUb1qYv0YecMRWKxS4L0+mjPMcQq2ZXtsUe0ij4oALCUIvCvy7rsGqWbOKcNwauh6jiuF4V/vCsObmXkw==
  /@types/serve-static/1.13.2:
    dependencies:
      '@types/express-serve-static-core': 4.16.1
      '@types/mime': 2.0.0
    dev: false
    resolution:
      integrity: sha512-/BZ4QRLpH/bNYgZgwhKEh+5AsboDBcUdlBYgzoLX0fpj3Y2gp6EApyOlM3bK53wQS/OE1SrdSYBAbux2D1528Q==
  /@types/sizzle/2.3.2:
    dev: false
    resolution:
      integrity: sha512-7EJYyKTL7tFR8+gDbB6Wwz/arpGa0Mywk1TJbNzKzHtzbwVmY4HR9WqS5VV7dsBUKQmPNr192jHr/VpBluj/hg==
  /@types/socket.io-client/1.4.32:
    dev: false
    resolution:
      integrity: sha512-Vs55Kq8F+OWvy1RLA31rT+cAyemzgm0EWNeax6BWF8H7QiiOYMJIdcwSDdm5LVgfEkoepsWkS+40+WNb7BUMbg==
  /@types/socket.io-redis/1.0.25:
    dependencies:
      '@types/socket.io': 2.1.2
    dev: false
    resolution:
      integrity: sha512-a1b6eW/8CWsIVOhkwkGCNLgXy8G+Vo1rrpRjs9l+1/V/yZV3p0U6V002ZFJ26iNclloCcKJMklJGVkqPRBvDtA==
  /@types/socket.io/2.1.2:
    dependencies:
      '@types/node': 10.12.21
    dev: false
    resolution:
      integrity: sha512-Ind+4qMNfQ62llyB4IMs1D8znMEBsMKohZBPqfBUIXqLQ9bdtWIbNTBWwtdcBWJKnokMZGcmWOOKslatni5vtA==
  /@types/split/0.3.28:
    dependencies:
      '@types/node': 10.12.21
    dev: false
    resolution:
      integrity: sha1-ZtA2Hb2XFbCT1rJ6TJmF2q3Myew=
  /@types/string-hash/1.1.1:
    dev: false
    resolution:
      integrity: sha512-ijt3zdHi2DmZxQpQTmozXszzDo78V4R3EdvX0jFMfnMH2ZzQSmCbaWOMPGXFUYSzSIdStv78HDjg32m5dxc+tA==
  /@types/superagent/3.8.6:
    dependencies:
      '@types/cookiejar': 2.1.1
      '@types/node': 10.12.21
    dev: false
    resolution:
      integrity: sha512-YQjdsk27MLb6uyXjjywGyYeuqavwV3CirHt6btBz00HkKJyowdB8gjjB1zIZxrOybDRqO8FLjTZeEtmtC2hqxA==
  /@types/supertest/2.0.7:
    dependencies:
      '@types/superagent': 3.8.6
    dev: false
    resolution:
      integrity: sha512-GibTh4OTkal71btYe2fpZP/rVHIPnnUsYphEaoywVHo+mo2a/LhlOFkIm5wdN0H0DA0Hx8x+tKgCYMD9elHu5w==
  /@types/tapable/1.0.4:
    dev: false
    resolution:
      integrity: sha512-78AdXtlhpCHT0K3EytMpn4JNxaf5tbqbLcbIRoQIHzpTIyjpxLQKRoxU55ujBXAtg3Nl2h/XWvfDa9dsMOd0pQ==
  /@types/tough-cookie/2.3.5:
    dev: false
    resolution:
      integrity: sha512-SCcK7mvGi3+ZNz833RRjFIxrn4gI1PPR3NtuIS+6vMkvmsGjosqTJwRt5bAEFLRz+wtJMWv8+uOnZf2hi2QXTg==
  /@types/uglify-js/3.0.4:
    dependencies:
      source-map: 0.6.1
    dev: false
    resolution:
      integrity: sha512-SudIN9TRJ+v8g5pTG8RRCqfqTMNqgWCKKd3vtynhGzkIIjxaicNAMuY5TRadJ6tzDu3Dotf3ngaMILtmOdmWEQ==
  /@types/uuid/3.4.4:
    dependencies:
      '@types/node': 10.12.21
    dev: false
    resolution:
      integrity: sha512-tPIgT0GUmdJQNSHxp0X2jnpQfBSTfGxUMc/2CXBU2mnyTFVYVa2ojpoQ74w0U2yn2vw3jnC640+77lkFFpdVDw==
  /@types/webpack/4.4.24:
    dependencies:
      '@types/anymatch': 1.3.0
      '@types/node': 10.12.21
      '@types/tapable': 1.0.4
      '@types/uglify-js': 3.0.4
      source-map: 0.6.1
    dev: false
    resolution:
      integrity: sha512-yg99CjvB7xZ/iuHrsZ7dkGKoq/FRDzqLzAxKh2EmTem6FWjzrty4FqCqBYuX5z+MFwSaaQGDAX4Q9HQkLjGLnQ==
  /@types/ws/6.0.1:
    dependencies:
      '@types/events': 3.0.0
      '@types/node': 10.12.21
    dev: false
    resolution:
      integrity: sha512-EzH8k1gyZ4xih/MaZTXwT2xOkPiIMSrhQ9b8wrlX88L0T02eYsddatQlwVFlEPyEqV0ChpdpNnE51QPH6NVT4Q==
  /@types/xmldoc/1.1.3:
    dev: false
    resolution:
      integrity: sha512-5ycu22IonusZmSaDzfo3iDUlOJ8yRB8Cmy3uMaJpTuMB5Whjdl3MxZ3Smls9jOmiee7JU2xdP9xS7PYmmJE4mg==
  /@uifabric/icons/6.3.0:
    dependencies:
      '@uifabric/set-version': 1.1.3
      '@uifabric/styling': 6.41.0
      tslib: 1.9.3
    dev: false
    resolution:
      integrity: sha512-jMCa/liL7YCvu0xJRudQsU3oR1O7NuCwkFe392y4ZEXFlTsPpe1LeE4iZr6UbhJLHiEWKw5Uep8pMCuAcCXQdg==
  /@uifabric/merge-styles/6.15.2:
    dependencies:
      '@uifabric/set-version': 1.1.3
      tslib: 1.9.3
    dev: false
    resolution:
      integrity: sha512-ES/9vqHy69Do5oIDFNCJGWVRSCgXEuj/4MSZt7Rw8LCvslkeh2bYsyZh9banqDazqREWvHrPrDCaKvDzEuakTA==
  /@uifabric/set-version/1.1.3:
    dependencies:
      tslib: 1.9.3
    dev: false
    resolution:
      integrity: sha512-IYpwVIuN7MJOeiWzZzr9AmFSvA5zc6gJn4fNHtEFIQnNB8WVWIcYrvx8Tbf7wWj9MvhdHYp70F054zZlHbL/Ag==
  /@uifabric/styling/6.41.0:
    dependencies:
      '@microsoft/load-themed-styles': 1.8.56
      '@uifabric/merge-styles': 6.15.2
      '@uifabric/set-version': 1.1.3
      '@uifabric/utilities': 6.29.0
      tslib: 1.9.3
    dev: false
    resolution:
      integrity: sha512-BDYpErXhMFEeQ3Unqyh+euRsjllqIHsGPOJQv7VB8lsAEUUoWkWp3l9HMZbphLaxcS56mOoI0Ouxik3aWGyjeg==
  /@uifabric/utilities/6.29.0:
    dependencies:
      '@uifabric/merge-styles': 6.15.2
      '@uifabric/set-version': 1.1.3
      prop-types: 15.6.2
      tslib: 1.9.3
    dev: false
    peerDependencies:
      react: '>=16.3.2-0 <17.0.0'
      react-dom: '>=16.3.2-0 <17.0.0'
    resolution:
      integrity: sha512-2VKRadp+pGV5PFubSYCUTU4Sg3NdztECFiEvgyVDIrGYZhSwOVHMwAKb+I9hr990OLCb+gSK3rekJp/To9NZFQ==
  /@uifabric/utilities/6.29.0/react-dom@16.7.0+react@16.7.0:
    dependencies:
      '@uifabric/merge-styles': 6.15.2
      '@uifabric/set-version': 1.1.3
      prop-types: 15.6.2
      react: 16.7.0
      react-dom: /react-dom/16.7.0/react@16.7.0
      tslib: 1.9.3
    dev: false
    id: registry.npmjs.org/@uifabric/utilities/6.29.0
    peerDependencies:
      react: '>=16.3.2-0 <17.0.0'
      react-dom: '>=16.3.2-0 <17.0.0'
    resolution:
      integrity: sha512-2VKRadp+pGV5PFubSYCUTU4Sg3NdztECFiEvgyVDIrGYZhSwOVHMwAKb+I9hr990OLCb+gSK3rekJp/To9NZFQ==
  /@webassemblyjs/ast/1.7.11:
    dependencies:
      '@webassemblyjs/helper-module-context': 1.7.11
      '@webassemblyjs/helper-wasm-bytecode': 1.7.11
      '@webassemblyjs/wast-parser': 1.7.11
    dev: false
    resolution:
      integrity: sha512-ZEzy4vjvTzScC+SH8RBssQUawpaInUdMTYwYYLh54/s8TuT0gBLuyUnppKsVyZEi876VmmStKsUs28UxPgdvrA==
  /@webassemblyjs/floating-point-hex-parser/1.7.11:
    dev: false
    resolution:
      integrity: sha512-zY8dSNyYcgzNRNT666/zOoAyImshm3ycKdoLsyDw/Bwo6+/uktb7p4xyApuef1dwEBo/U/SYQzbGBvV+nru2Xg==
  /@webassemblyjs/helper-api-error/1.7.11:
    dev: false
    resolution:
      integrity: sha512-7r1qXLmiglC+wPNkGuXCvkmalyEstKVwcueZRP2GNC2PAvxbLYwLLPr14rcdJaE4UtHxQKfFkuDFuv91ipqvXg==
  /@webassemblyjs/helper-buffer/1.7.11:
    dev: false
    resolution:
      integrity: sha512-MynuervdylPPh3ix+mKZloTcL06P8tenNH3sx6s0qE8SLR6DdwnfgA7Hc9NSYeob2jrW5Vql6GVlsQzKQCa13w==
  /@webassemblyjs/helper-code-frame/1.7.11:
    dependencies:
      '@webassemblyjs/wast-printer': 1.7.11
    dev: false
    resolution:
      integrity: sha512-T8ESC9KMXFTXA5urJcyor5cn6qWeZ4/zLPyWeEXZ03hj/x9weSokGNkVCdnhSabKGYWxElSdgJ+sFa9G/RdHNw==
  /@webassemblyjs/helper-fsm/1.7.11:
    dev: false
    resolution:
      integrity: sha512-nsAQWNP1+8Z6tkzdYlXT0kxfa2Z1tRTARd8wYnc/e3Zv3VydVVnaeePgqUzFrpkGUyhUUxOl5ML7f1NuT+gC0A==
  /@webassemblyjs/helper-module-context/1.7.11:
    dev: false
    resolution:
      integrity: sha512-JxfD5DX8Ygq4PvXDucq0M+sbUFA7BJAv/GGl9ITovqE+idGX+J3QSzJYz+LwQmL7fC3Rs+utvWoJxDb6pmC0qg==
  /@webassemblyjs/helper-wasm-bytecode/1.7.11:
    dev: false
    resolution:
      integrity: sha512-cMXeVS9rhoXsI9LLL4tJxBgVD/KMOKXuFqYb5oCJ/opScWpkCMEz9EJtkonaNcnLv2R3K5jIeS4TRj/drde1JQ==
  /@webassemblyjs/helper-wasm-section/1.7.11:
    dependencies:
      '@webassemblyjs/ast': 1.7.11
      '@webassemblyjs/helper-buffer': 1.7.11
      '@webassemblyjs/helper-wasm-bytecode': 1.7.11
      '@webassemblyjs/wasm-gen': 1.7.11
    dev: false
    resolution:
      integrity: sha512-8ZRY5iZbZdtNFE5UFunB8mmBEAbSI3guwbrsCl4fWdfRiAcvqQpeqd5KHhSWLL5wuxo53zcaGZDBU64qgn4I4Q==
  /@webassemblyjs/ieee754/1.7.11:
    dependencies:
      '@xtuc/ieee754': 1.2.0
    dev: false
    resolution:
      integrity: sha512-Mmqx/cS68K1tSrvRLtaV/Lp3NZWzXtOHUW2IvDvl2sihAwJh4ACE0eL6A8FvMyDG9abes3saB6dMimLOs+HMoQ==
  /@webassemblyjs/leb128/1.7.11:
    dependencies:
      '@xtuc/long': 4.2.1
    dev: false
    resolution:
      integrity: sha512-vuGmgZjjp3zjcerQg+JA+tGOncOnJLWVkt8Aze5eWQLwTQGNgVLcyOTqgSCxWTR4J42ijHbBxnuRaL1Rv7XMdw==
  /@webassemblyjs/utf8/1.7.11:
    dev: false
    resolution:
      integrity: sha512-C6GFkc7aErQIAH+BMrIdVSmW+6HSe20wg57HEC1uqJP8E/xpMjXqQUxkQw07MhNDSDcGpxI9G5JSNOQCqJk4sA==
  /@webassemblyjs/wasm-edit/1.7.11:
    dependencies:
      '@webassemblyjs/ast': 1.7.11
      '@webassemblyjs/helper-buffer': 1.7.11
      '@webassemblyjs/helper-wasm-bytecode': 1.7.11
      '@webassemblyjs/helper-wasm-section': 1.7.11
      '@webassemblyjs/wasm-gen': 1.7.11
      '@webassemblyjs/wasm-opt': 1.7.11
      '@webassemblyjs/wasm-parser': 1.7.11
      '@webassemblyjs/wast-printer': 1.7.11
    dev: false
    resolution:
      integrity: sha512-FUd97guNGsCZQgeTPKdgxJhBXkUbMTY6hFPf2Y4OedXd48H97J+sOY2Ltaq6WGVpIH8o/TGOVNiVz/SbpEMJGg==
  /@webassemblyjs/wasm-gen/1.7.11:
    dependencies:
      '@webassemblyjs/ast': 1.7.11
      '@webassemblyjs/helper-wasm-bytecode': 1.7.11
      '@webassemblyjs/ieee754': 1.7.11
      '@webassemblyjs/leb128': 1.7.11
      '@webassemblyjs/utf8': 1.7.11
    dev: false
    resolution:
      integrity: sha512-U/KDYp7fgAZX5KPfq4NOupK/BmhDc5Kjy2GIqstMhvvdJRcER/kUsMThpWeRP8BMn4LXaKhSTggIJPOeYHwISA==
  /@webassemblyjs/wasm-opt/1.7.11:
    dependencies:
      '@webassemblyjs/ast': 1.7.11
      '@webassemblyjs/helper-buffer': 1.7.11
      '@webassemblyjs/wasm-gen': 1.7.11
      '@webassemblyjs/wasm-parser': 1.7.11
    dev: false
    resolution:
      integrity: sha512-XynkOwQyiRidh0GLua7SkeHvAPXQV/RxsUeERILmAInZegApOUAIJfRuPYe2F7RcjOC9tW3Cb9juPvAC/sCqvg==
  /@webassemblyjs/wasm-parser/1.7.11:
    dependencies:
      '@webassemblyjs/ast': 1.7.11
      '@webassemblyjs/helper-api-error': 1.7.11
      '@webassemblyjs/helper-wasm-bytecode': 1.7.11
      '@webassemblyjs/ieee754': 1.7.11
      '@webassemblyjs/leb128': 1.7.11
      '@webassemblyjs/utf8': 1.7.11
    dev: false
    resolution:
      integrity: sha512-6lmXRTrrZjYD8Ng8xRyvyXQJYUQKYSXhJqXOBLw24rdiXsHAOlvw5PhesjdcaMadU/pyPQOJ5dHreMjBxwnQKg==
  /@webassemblyjs/wast-parser/1.7.11:
    dependencies:
      '@webassemblyjs/ast': 1.7.11
      '@webassemblyjs/floating-point-hex-parser': 1.7.11
      '@webassemblyjs/helper-api-error': 1.7.11
      '@webassemblyjs/helper-code-frame': 1.7.11
      '@webassemblyjs/helper-fsm': 1.7.11
      '@xtuc/long': 4.2.1
    dev: false
    resolution:
      integrity: sha512-lEyVCg2np15tS+dm7+JJTNhNWq9yTZvi3qEhAIIOaofcYlUp0UR5/tVqOwa/gXYr3gjwSZqw+/lS9dscyLelbQ==
  /@webassemblyjs/wast-printer/1.7.11:
    dependencies:
      '@webassemblyjs/ast': 1.7.11
      '@webassemblyjs/wast-parser': 1.7.11
      '@xtuc/long': 4.2.1
    dev: false
    resolution:
      integrity: sha512-m5vkAsuJ32QpkdkDOUPGSltrg8Cuk3KBx4YrmAGQwCZPRdUHXxG4phIOuuycLemHFr74sWL9Wthqss4fzdzSwg==
  /@xtuc/ieee754/1.2.0:
    dev: false
    resolution:
      integrity: sha512-DX8nKgqcGwsc0eJSqYt5lwP4DH5FlHnmuWWBRy7X0NcaGR0ZtuyeESgMwTYVEtxmsNGY+qit4QYT/MIYTOTPeA==
  /@xtuc/long/4.2.1:
    dev: false
    resolution:
      integrity: sha512-FZdkNBDqBRHKQ2MEbSC17xnPFOhZxeJ2YGSfr2BKf3sujG49Qe3bB+rGCwQfIaA7WHnGeGkSijX4FuBCdrzW/g==
  /abab/2.0.0:
    dev: false
    resolution:
      integrity: sha512-sY5AXXVZv4Y1VACTtR11UJCPHHudgY5i26Qj5TypE6DKlIApbwb5uqhXcJ5UUGbvZNRh7EeIoW+LrJumBsKp7w==
  /abbrev/1.1.1:
    dev: false
    resolution:
      integrity: sha512-nne9/IiQ/hzIhY6pdDnbBtz7DjPTKrY00P/zvPSm5pOFkl6xuGrGnXn/VtTNNfNtAfZ9/1RtehkszU9qcTii0Q==
  /accepts/1.3.5:
    dependencies:
      mime-types: 2.1.21
      negotiator: 0.6.1
    dev: false
    engines:
      node: '>= 0.6'
    resolution:
      integrity: sha1-63d99gEXI6OxTopywIBcjoZ0a9I=
  /acorn-dynamic-import/4.0.0/acorn@6.0.7:
    dependencies:
      acorn: 6.0.7
    dev: false
    id: registry.npmjs.org/acorn-dynamic-import/4.0.0
    peerDependencies:
      acorn: ^6.0.0
    resolution:
      integrity: sha512-d3OEjQV4ROpoflsnUA8HozoIR504TFxNivYEUi6uwz0IYhBkTDXGuWlNdMtybRt3nqVx/L6XqMt0FxkXuWKZhw==
  /acorn-globals/4.3.0:
    dependencies:
      acorn: 6.0.7
      acorn-walk: 6.1.1
    dev: false
    resolution:
      integrity: sha512-hMtHj3s5RnuhvHPowpBYvJVj3rAar82JiDQHvGs1zO0l10ocX/xEdBShNHTJaboucJUsScghp74pH3s7EnHHQw==
  /acorn-walk/6.1.1:
    dev: false
    engines:
      node: '>=0.4.0'
    resolution:
      integrity: sha512-OtUw6JUTgxA2QoqqmrmQ7F2NYqiBPi/L2jqHyFtllhOUvXYQXf0Z1CYUinIfyT4bTCGmrA7gX9FvHA81uzCoVw==
  /acorn/5.7.3:
    dev: false
    engines:
      node: '>=0.4.0'
    hasBin: true
    resolution:
      integrity: sha512-T/zvzYRfbVojPWahDsE5evJdHb3oJoQfFbsrKM7w5Zcs++Tr257tia3BmMP8XYVjp1S9RZXQMh7gao96BlqZOw==
  /acorn/6.0.7:
    dev: false
    engines:
      node: '>=0.4.0'
    hasBin: true
    resolution:
      integrity: sha512-HNJNgE60C9eOTgn974Tlp3dpLZdUr+SoxxDwPaY9J/kDNOLQTkaDgwBUXAF4SSsrAwD9RpdxuHK/EbuF+W9Ahw==
  /after/0.8.2:
    dev: false
    resolution:
      integrity: sha1-/ts5T58OAqqXaOcCvaI7UF+ufh8=
  /ajv-errors/1.0.1/ajv@6.8.1:
    dependencies:
      ajv: 6.8.1
    dev: false
    id: registry.npmjs.org/ajv-errors/1.0.1
    peerDependencies:
      ajv: '>=5.0.0'
    resolution:
      integrity: sha512-DCRfO/4nQ+89p/RK43i8Ezd41EqdGIU4ld7nGF8OQ14oc/we5rEntLCUa7+jrn3nn83BosfwZA0wb4pon2o8iQ==
  /ajv-keywords/3.3.0/ajv@6.8.1:
    dependencies:
      ajv: 6.8.1
    dev: false
    id: registry.npmjs.org/ajv-keywords/3.3.0
    peerDependencies:
      ajv: ^6.0.0
    resolution:
      integrity: sha512-CMzN9S62ZOO4sA/mJZIO4S++ZM7KFWzH3PPWkveLhy4OZ9i1/VatgwWMD46w/XbGCBy7Ye0gCk+Za6mmyfKK7g==
  /ajv/4.11.8:
    dependencies:
      co: 4.6.0
      json-stable-stringify: 1.0.1
    dev: false
    resolution:
      integrity: sha1-gv+wKynmYq5TvcIK8VlHcGc5xTY=
  /ajv/6.8.1:
    dependencies:
      fast-deep-equal: 2.0.1
      fast-json-stable-stringify: 2.0.0
      json-schema-traverse: 0.4.1
      uri-js: 4.2.2
    dev: false
    resolution:
      integrity: sha512-eqxCp82P+JfqL683wwsL73XmFs1eG6qjw+RD3YHx+Jll1r0jNd4dh8QG9NYAeNGA/hnZjeEDgtTskgJULbxpWQ==
  /amdefine/1.0.1:
    dev: false
    engines:
      node: '>=0.4.2'
    resolution:
      integrity: sha1-SlKCrBZHKek2Gbz9OtFR+BfOkfU=
  /amqplib/0.5.3:
    dependencies:
      bitsyntax: 0.1.0
      bluebird: 3.5.3
      buffer-more-ints: 1.0.0
      readable-stream: 1.1.14
      safe-buffer: 5.1.2
      url-parse: 1.4.4
    dev: false
    engines:
      node: '>=0.8 <=9'
    resolution:
      integrity: sha512-ZOdUhMxcF+u62rPI+hMtU1NBXSDFQ3eCJJrenamtdQ7YYwh7RZJHOIM1gonVbZ5PyVdYH4xqBPje9OYqk7fnqw==
  /ansi-colors/3.2.3:
    dev: false
    engines:
      node: '>=6'
    resolution:
      integrity: sha512-LEHHyuhlPY3TmuUYMh2oz89lTShfvgbmzaBcxve9t/9Wuy7Dwf4yoAKcND7KFT1HAQfqZ12qtc+DUrBMeKF9nw==
  /ansi-html/0.0.7:
    dev: false
    engines:
      '0': node >= 0.8.0
    hasBin: true
    resolution:
      integrity: sha1-gTWEAhliqenm/QOflA0S9WynhZ4=
  /ansi-regex/2.1.1:
    dev: false
    engines:
      node: '>=0.10.0'
    resolution:
      integrity: sha1-w7M6te42DYbg5ijwRorn7yfWVN8=
  /ansi-regex/3.0.0:
    dev: false
    engines:
      node: '>=4'
    resolution:
      integrity: sha1-7QMXwyIGT3lGbAKWa922Bas32Zg=
  /ansi-styles/2.2.1:
    dev: false
    engines:
      node: '>=0.10.0'
    resolution:
      integrity: sha1-tDLdM1i2NM914eRmQ2gkBTPB3b4=
  /ansi-styles/3.2.1:
    dependencies:
      color-convert: 1.9.3
    dev: false
    engines:
      node: '>=4'
    resolution:
      integrity: sha512-VT0ZI6kZRdTh8YyJw3SMbYm/u+NqfsAxEpWO0Pf9sq8/e94WxxOpPKx9FR1FlyCtOVDNOQ+8ntlqFxiRc+r5qA==
  /anymatch/2.0.0:
    dependencies:
      micromatch: 3.1.10
      normalize-path: 2.1.1
    dev: false
    resolution:
      integrity: sha512-5teOsQWABXHHBFP9y3skS5P3d/WfWXpv3FUpy+LorMrNYaT9pI4oLMQX7jzQ2KklNpGpWHzdCXTDT2Y3XGlZBw==
  /aproba/1.2.0:
    dev: false
    resolution:
      integrity: sha512-Y9J6ZjXtoYh8RnXVCMOU/ttDmk1aBjunq9vO0ta5x85WDQiQfUF9sIPBITdbiiIVcBo03Hi3jMxigBtsddlXRw==
  /are-we-there-yet/1.1.5:
    dependencies:
      delegates: 1.0.0
      readable-stream: 2.3.6
    dev: false
    resolution:
      integrity: sha512-5hYdAkZlcG8tOLujVDTgCT+uPX0VnpAH28gWsLfzpXYm7wP6mp5Q/gYyR7YQ0cKVJcXJnl3j2kpBan13PtQf6w==
  /argparse/1.0.10:
    dependencies:
      sprintf-js: 1.0.3
    dev: false
    resolution:
      integrity: sha512-o5Roy6tNG4SL/FOkCAN6RzjiakZS25RLYFrcMttJqbdd8BWrnA+fGz57iN5Pb06pvBGvl5gQ0B48dJlslXvoTg==
  /arr-diff/4.0.0:
    dev: false
    engines:
      node: '>=0.10.0'
    resolution:
      integrity: sha1-1kYQdP6/7HHn4VI1dhoyml3HxSA=
  /arr-flatten/1.1.0:
    dev: false
    engines:
      node: '>=0.10.0'
    resolution:
      integrity: sha512-L3hKV5R/p5o81R7O02IGnwpDmkp6E982XhtbuwSe3O4qOtMMMtodicASA1Cny2U+aCXcNpml+m4dPsvsJ3jatg==
  /arr-union/3.1.0:
    dev: false
    engines:
      node: '>=0.10.0'
    resolution:
      integrity: sha1-45sJrqne+Gao8gbiiK9jkZuuOcQ=
  /array-equal/1.0.0:
    dev: false
    resolution:
      integrity: sha1-jCpe8kcv2ep0KwTHenUJO6J1fJM=
  /array-filter/0.0.1:
    dev: false
    resolution:
      integrity: sha1-fajPLiZijtcygDWB/SH2fKzS7uw=
  /array-find-index/1.0.2:
    dev: false
    engines:
      node: '>=0.10.0'
    resolution:
      integrity: sha1-3wEKoSh+Fku9pvlyOwqWoexBh6E=
  /array-flatten/1.1.1:
    dev: false
    resolution:
      integrity: sha1-ml9pkFGx5wczKPKgCJaLZOopVdI=
  /array-flatten/2.1.2:
    dev: false
    resolution:
      integrity: sha512-hNfzcOV8W4NdualtqBFPyVO+54DSJuZGY9qT4pRroB6S9e3iiido2ISIC5h9R2sPJ8H3FHCIiEnsv1lPXO3KtQ==
  /array-map/0.0.0:
    dev: false
    resolution:
      integrity: sha1-iKK6tz0c97zVwbEYoAP2b2ZfpmI=
  /array-reduce/0.0.0:
    dev: false
    resolution:
      integrity: sha1-FziZ0//Rx9k4PkR5Ul2+J4yrXys=
  /array-union/1.0.2:
    dependencies:
      array-uniq: 1.0.3
    dev: false
    engines:
      node: '>=0.10.0'
    resolution:
      integrity: sha1-mjRBDk9OPaI96jdb5b5w8kd47Dk=
  /array-uniq/1.0.2:
    dev: false
    engines:
      node: '>=0.10.0'
    resolution:
      integrity: sha1-X8w3OSB3VyPP1k1lxkvvU7+eum0=
  /array-uniq/1.0.3:
    dev: false
    engines:
      node: '>=0.10.0'
    resolution:
      integrity: sha1-r2rId6Jcx/dOBYiUdThY39sk/bY=
  /array-unique/0.3.2:
    dev: false
    engines:
      node: '>=0.10.0'
    resolution:
      integrity: sha1-qJS3XUvE9s1nnvMkSp/Y9Gri1Cg=
  /arraybuffer.slice/0.0.7:
    dev: false
    resolution:
      integrity: sha512-wGUIVQXuehL5TCqQun8OW81jGzAWycqzFF8lFp+GOM5BXLYj3bKNsYC4daB7n6XjCqxQA/qgTJ+8ANR3acjrog==
  /arrify/1.0.1:
    dev: false
    engines:
      node: '>=0.10.0'
    resolution:
      integrity: sha1-iYUI2iIm84DfkEcoRWhJwVAaSw0=
  /asap/2.0.6:
    dev: false
    optional: true
    resolution:
      integrity: sha1-5QNHYR1+aQlDIIu9r+vLwvuGbUY=
  /asn1.js/4.10.1:
    dependencies:
      bn.js: 4.11.8
      inherits: 2.0.3
      minimalistic-assert: 1.0.1
    dev: false
    resolution:
      integrity: sha512-p32cOF5q0Zqs9uBiONKYLm6BClCoBCM5O9JfeUSlnQLBTxYdTK+pW+nXflm8UkKd2UYlEbYz5qEi0JuZR9ckSw==
  /asn1/0.2.4:
    dependencies:
      safer-buffer: 2.1.2
    dev: false
    resolution:
      integrity: sha512-jxwzQpLQjSmWXgwaCZE9Nz+glAG01yF1QnWgbhGwHI5A6FRIEY6IVqtHhIepHqI7/kyEyQEagBC5mBEFlIYvdg==
  /assert-plus/1.0.0:
    dev: false
    engines:
      node: '>=0.8'
    resolution:
      integrity: sha1-8S4PPF13sLHN2RRpQuTpbB5N1SU=
  /assert/1.4.1:
    dependencies:
      util: 0.10.3
    dev: false
    resolution:
      integrity: sha1-mZEtWRg2tab1s0XA8H7vwI/GXZE=
  /assertion-error/1.1.0:
    dev: false
    resolution:
      integrity: sha512-jgsaNduz+ndvGyFt3uSuWqvy4lCnIJiovtouQN5JZHOKCS2QuhEdbcQHFhVksz2N2U9hXJo8odG7ETyWlEeuDw==
  /assign-symbols/1.0.0:
    dev: false
    engines:
      node: '>=0.10.0'
    resolution:
      integrity: sha1-WWZ/QfrdTyDMvCu5a41Pf3jsA2c=
  /ast-types/0.9.6:
    dev: false
    engines:
      node: '>= 0.8'
    resolution:
      integrity: sha1-ECyenpAF0+fjgpvwxPok7oYu6bk=
  /async-each/1.0.1:
    dev: false
    resolution:
      integrity: sha1-GdOGodntxufByF04iu28xW0zYC0=
  /async-foreach/0.1.3:
    dev: false
    resolution:
      integrity: sha1-NhIfhFwFeBct5Bmpfb6x0W7DRUI=
  /async-limiter/1.0.0:
    dev: false
    resolution:
      integrity: sha512-jp/uFnooOiO+L211eZOoSyzpOITMXx1rBITauYykG3BRYPu8h0UcxsPNB04RR5vo4Tyz3+ay17tR6JVf9qzYWg==
  /async/0.2.10:
    dev: false
    resolution:
      integrity: sha1-trvgsGdLnXGXCMo43owjfLUmw9E=
  /async/0.9.2:
    dev: false
    resolution:
      integrity: sha1-rqdNXmHB+JlhO/ZL2mbUx48v0X0=
  /async/1.5.2:
    dev: false
    resolution:
      integrity: sha1-7GphrlZIDAw8skHJVhjiCJL5Zyo=
  /async/2.6.1:
    dependencies:
      lodash: 4.17.11
    dev: false
    resolution:
      integrity: sha512-fNEiL2+AZt6AlAw/29Cr0UDe4sRAHCpEHh54WMz+Bb7QfNcFw4h3loofyJpLeQs4Yx7yuqu/2dLgM5hKOs6HlQ==
  /asynckit/0.4.0:
    dev: false
    resolution:
      integrity: sha1-x57Zf380y48robyXkLzDZkdLS3k=
  /atob/2.1.2:
    dev: false
    engines:
      node: '>= 4.5.0'
    hasBin: true
    resolution:
      integrity: sha512-Wm6ukoaOGJi/73p/cl2GvLjTI5JM1k/O14isD73YML8StrH/7/lRFgmg8nICZgD3bZZvjwCGxtMOD3wWNAu8cg==
  /aws-sign2/0.7.0:
    dev: false
    resolution:
      integrity: sha1-tG6JCTSpWR8tL2+G1+ap8bP+dqg=
  /aws4/1.8.0:
    dev: false
    resolution:
      integrity: sha512-ReZxvNHIOv88FlT7rxcXIIC0fPt4KZqZbOlivyWtXLt8ESx84zd3kMC6iK5jVeS2qt+g7ftS7ye4fi06X5rtRQ==
  /axios/0.18.0:
    dependencies:
      follow-redirects: 1.6.1
      is-buffer: 1.1.6
    dev: false
    resolution:
      integrity: sha1-MtU+SFHv3AoRmTts0AB4nXDAUQI=
  /azure-iot-amqp-base/2.2.2:
    dependencies:
      async: 2.6.1
      azure-iot-common: 1.9.2
      debug: 3.2.6
      lodash.merge: 4.6.1
      machina: 4.0.2
      rhea: 0.3.9
      uuid: 3.3.2
      ws: 6.1.3
    dev: false
    engines:
      node: '>= 0.10'
    resolution:
      integrity: sha512-K00324Dr4KkCdUudGTaYv7DyQ5Ljmrh9FBrcNw/IKt0AqMubF9ex3FpWD3wIY0Z3Hmn/J9zWDe1/TmMXlowLEQ==
  /azure-iot-common/1.9.2:
    dependencies:
      getos: 3.1.1
    dev: false
    engines:
      node: '>= 0.10'
    resolution:
      integrity: sha512-Jnkx3InVHy/lwN+wfOyOxhANgDcg362nUaAJipUqn9JH9pr4i5Jx7Q05fDM6J7N1SuSWzeet/zxOONBxHicTwA==
  /azure-iot-device-mqtt/1.9.2:
    dependencies:
      azure-iot-common: 1.9.2
      azure-iot-device: 1.9.2
      azure-iot-mqtt-base: 1.9.2
      debug: 3.2.6
      machina: 4.0.2
      uuid: 3.3.2
    dev: false
    engines:
      node: '>= 0.10'
    resolution:
      integrity: sha512-SI7wt/Q3baKTS793NwNPJtYeEB7zUvcCTK/XXqv66B9IZdRrzGRQPN2KtyKA0dd6CWh2l5xKg1wuP4ak80b+pQ==
  /azure-iot-device/1.9.2:
    dependencies:
      azure-iot-common: 1.9.2
      azure-iot-http-base: 1.9.2
      azure-storage: 2.10.2
      debug: 3.2.6
      lodash: 4.17.11
      machina: 4.0.2
      traverse: 0.6.6
    dev: false
    engines:
      node: '>= 0.10'
    resolution:
      integrity: sha512-tTnzroPC5HkUnrCS4S25JGhKDQAKsXGrNdQbfjBYECJUj//GRkYGUn4mo6wkg3V2WsaM4CN5t0NS/ddUlrSWyw==
  /azure-iot-http-base/1.9.2:
    dependencies:
      azure-iot-common: 1.9.2
      debug: 3.2.6
      uuid: 3.3.2
    dev: false
    engines:
      node: '>= 0.10'
    resolution:
      integrity: sha512-3OTLl9F98kpkZoucJZTg62i80p2vAKShPvn3idN+l3yRdos6jZ1ka6YGtrp11yJ/jqzpG64Aig4XXibKZpHvRQ==
  /azure-iot-mqtt-base/1.9.2:
    dependencies:
      azure-iot-common: 1.9.2
      debug: 3.2.6
      machina: 4.0.2
      mqtt: 2.18.8
    dev: false
    engines:
      node: '>= 0.10'
    resolution:
      integrity: sha512-B2srJ3uCQcdGyV6c6Ti/L1U6h1Pg1Aap8RgFr1WSEhrZMDBZsY/VwCZ7NkiNHyme3Rs0D6ikBYy9wvV22g2pUg==
  /azure-iothub/1.9.2:
    dependencies:
      async: 2.6.1
      azure-iot-amqp-base: 2.2.2
      azure-iot-common: 1.9.2
      azure-iot-http-base: 1.9.2
      debug: 3.2.6
      lodash: 4.17.11
      machina: 4.0.2
      rhea: 0.3.9
    dev: false
    engines:
      node: '>= 0.10'
    resolution:
      integrity: sha512-CyYXVKGV4nftFXOt17phGBZ21RVbGG8LC0prxs7LnvaPLIBzlP4MCUCFcilHPwevSGLoUoyNjuuG2NBx1wqhgQ==
  /azure-storage/2.10.2:
    dependencies:
      browserify-mime: 1.2.9
      extend: 3.0.2
      json-edm-parser: 0.1.2
      md5.js: 1.3.4
      readable-stream: 2.0.6
      request: 2.88.0
      underscore: 1.8.3
      uuid: 3.3.2
      validator: 9.4.1
      xml2js: 0.2.8
      xmlbuilder: 9.0.7
    dev: false
    engines:
      node: '>= 0.8.26'
    resolution:
      integrity: sha512-pOyGPya9+NDpAfm5YcFfklo57HfjDbYLXxs4lomPwvRxmb0Di/A+a+RkUmEFzaQ8S13CqxK40bRRB0sjj2ZQxA==
  /babel-code-frame/6.26.0:
    dependencies:
      chalk: 1.1.3
      esutils: 2.0.2
      js-tokens: 3.0.2
    dev: false
    resolution:
      integrity: sha1-Y/1D99weO7fONZR9uP42mj9Yx0s=
  /backo2/1.0.2:
    dev: false
    resolution:
      integrity: sha1-MasayLEpNjRj41s+u2n038+6eUc=
  /balanced-match/1.0.0:
    dev: false
    resolution:
      integrity: sha1-ibTRmasr7kneFk6gK4nORi1xt2c=
  /base/0.11.2:
    dependencies:
      cache-base: 1.0.1
      class-utils: 0.3.6
      component-emitter: 1.2.1
      define-property: 1.0.0
      isobject: 3.0.1
      mixin-deep: 1.3.1
      pascalcase: 0.1.1
    dev: false
    engines:
      node: '>=0.10.0'
    resolution:
      integrity: sha512-5T6P4xPgpp0YDFvSWwEZ4NoE3aM4QBQXDzmVbraCkFj8zHM+mba8SyqB5DbZWyR7mYHo6Y7BdQo3MoA4m0TeQg==
  /base64-arraybuffer/0.1.5:
    dev: false
    engines:
      node: '>= 0.6.0'
    resolution:
      integrity: sha1-c5JncZI7Whl0etZmqlzUv5xunOg=
  /base64-js/1.3.0:
    dev: false
    resolution:
      integrity: sha512-ccav/yGvoa80BQDljCxsmmQ3Xvx60/UpBIij5QN21W3wBi/hhIC9OoO+KLpu9IJTS9j4DRVJ3aDDF9cMSoa2lw==
  /base64id/1.0.0:
    dev: false
    engines:
      node: '>= 0.4.0'
    resolution:
      integrity: sha1-R2iMuZu2gE8OBtPnY7HDLlfY5rY=
  /basic-auth/2.0.1:
    dependencies:
      safe-buffer: 5.1.2
    dev: false
    engines:
      node: '>= 0.8'
    resolution:
      integrity: sha512-NF+epuEdnUYVlGuhaxbbq+dvJttwLnGY+YixlXlME5KpQ5W3CnXA5cVTneY3SPbPDRkcjMbifrwmFYcClgOZeg==
  /batch/0.6.1:
    dev: false
    resolution:
      integrity: sha1-3DQxT05nkxgJP8dgJyUl+UvyXBY=
  /bcrypt-pbkdf/1.0.2:
    dependencies:
      tweetnacl: 0.14.5
    dev: false
    resolution:
      integrity: sha1-pDAdOJtqQ/m2f/PKEaP2Y342Dp4=
  /benchmark/2.1.4:
    dependencies:
      lodash: 4.17.11
      platform: 1.3.5
    dev: false
    resolution:
      integrity: sha1-CfPeMckWQl1JjMLuVloOvzwqVik=
  /better-assert/1.0.2:
    dependencies:
      callsite: 1.0.0
    dev: false
    resolution:
      integrity: sha1-QIZrnhueC1W0gYlDEeaPr/rrxSI=
  /bfj-node4/5.3.1:
    dependencies:
      bluebird: 3.5.3
      check-types: 7.4.0
      tryer: 1.0.1
    deprecated: Switch to the `bfj` package for fixes and new features!
    dev: false
    engines:
      node: '>= 4.0.0'
    resolution:
      integrity: sha512-SOmOsowQWfXc7ybFARsK3C4MCOWzERaOMV/Fl3Tgjs+5dJWyzo3oa127jL44eMbQiAN17J7SvAs2TRxEScTUmg==
  /big.js/3.2.0:
    dev: false
    resolution:
      integrity: sha512-+hN/Zh2D08Mx65pZ/4g5bsmNiZUuChDiQfTUQ7qJr4/kuopCr88xZsAXv6mBoZEsUI4OuGHlX59qE94K2mMW8Q==
  /big.js/5.2.2:
    dev: false
    resolution:
      integrity: sha512-vyL2OymJxmarO8gxMr0mhChsO9QGwhynfuu4+MHTAW6czfq9humCB7rKpUjDd9YUiDPU4mzpyupFSvOClAwbmQ==
  /binary-extensions/1.13.0:
    dev: false
    engines:
      node: '>=0.10.0'
    resolution:
      integrity: sha512-EgmjVLMn22z7eGGv3kcnHwSnJXmFHjISTY9E/S5lIcTD3Oxw05QTcBLNkJFzcb3cNueUdF/IN4U+d78V0zO8Hw==
  /binary/0.3.0:
    dependencies:
      buffers: 0.1.1
      chainsaw: 0.1.0
    dev: false
    resolution:
      integrity: sha1-n2BVO8XOjDOG87VTz/R0Yq3sqnk=
  /bindings/1.4.0:
    dependencies:
      file-uri-to-path: 1.0.0
    dev: false
    optional: true
    resolution:
      integrity: sha512-7znEVX22Djn+nYjxCWKDne0RRloa9XfYa84yk3s+HkE3LpDYZmhArYr9O9huBoHY3/oXispx5LorIX7Sl2CgSQ==
  /bitsyntax/0.1.0:
    dependencies:
      buffer-more-ints: 1.0.0
      debug: 2.6.9
      safe-buffer: 5.1.2
    dev: false
    engines:
      node: '>=0.8'
    resolution:
      integrity: sha512-ikAdCnrloKmFOugAfxWws89/fPc+nw0OOG1IzIE72uSOg/A3cYptKCjSUhDTuj7fhsJtzkzlv7l3b8PzRHLN0Q==
  /bl/1.2.2:
    dependencies:
      readable-stream: 2.3.6
      safe-buffer: 5.1.2
    dev: false
    resolution:
      integrity: sha512-e8tQYnZodmebYDWGH7KMRvtzKXaJHx3BbilrgZCfvyLUYdKpK1t5PSPmpkny/SgiTSCnjfLW7v5rlONXVFkQEA==
  /blob/0.0.5:
    dev: false
    resolution:
      integrity: sha512-gaqbzQPqOoamawKg0LGVd7SzLgXS+JH61oWprSLH+P+abTczqJbhTR8CmJ2u9/bUYNmHTGJx/UEmn6doAvvuig==
  /block-stream/0.0.9:
    dependencies:
      inherits: 2.0.3
    dev: false
    engines:
      node: 0.4 || >=0.5.8
    resolution:
      integrity: sha1-E+v+d4oDIFz+A3UUgeu0szAMEmo=
  /block-stream2/1.1.0:
    dependencies:
      defined: 1.0.0
      inherits: 2.0.3
      readable-stream: 2.3.6
    dev: false
    resolution:
      integrity: sha1-xzjjqRupd+u14f70MeE8oR2GOeI=
  /bluebird/3.5.3:
    dev: false
    resolution:
      integrity: sha512-/qKPUQlaW1OyR51WeCPBvRnAlnZFUJkCSG5HzGnuIqhgyJtF+T94lFnn33eiazjRm2LAHVy2guNnaq48X9SJuw==
  /bn.js/4.11.8:
    dev: false
    resolution:
      integrity: sha512-ItfYfPLkWHUjckQCk8xC+LwxgK8NYcXywGigJgSwOP8Y2iyWT4f2vsZnoOXTTbo+o5yXmIUJ4gn5538SO5S3gA==
  /body-parser/1.18.3:
    dependencies:
      bytes: 3.0.0
      content-type: 1.0.4
      debug: 2.6.9
      depd: 1.1.2
      http-errors: 1.6.3
      iconv-lite: 0.4.23
      on-finished: 2.3.0
      qs: 6.5.2
      raw-body: 2.3.3
      type-is: 1.6.16
    dev: false
    engines:
      node: '>= 0.8'
    resolution:
      integrity: sha1-WykhmP/dVTs6DyDe0FkrlWlVyLQ=
  /bonjour/3.5.0:
    dependencies:
      array-flatten: 2.1.2
      deep-equal: 1.0.1
      dns-equal: 1.0.0
      dns-txt: 2.0.2
      multicast-dns: 6.2.3
      multicast-dns-service-types: 1.1.0
    dev: false
    resolution:
      integrity: sha1-jokKGD2O6aI5OzhExpGkK897yfU=
  /boolbase/1.0.0:
    dev: false
    resolution:
      integrity: sha1-aN/1++YMUes3cl6p4+0xDcwed24=
  /brace-expansion/1.1.11:
    dependencies:
      balanced-match: 1.0.0
      concat-map: 0.0.1
    dev: false
    resolution:
      integrity: sha512-iCuPHDFgrHX7H2vEI/5xpz07zSHB00TpugqhmYtVmMO6518mCuRMoOYFldEBl0g187ufozdaHgWKcYFb61qGiA==
  /braces/2.3.2:
    dependencies:
      arr-flatten: 1.1.0
      array-unique: 0.3.2
      extend-shallow: 2.0.1
      fill-range: 4.0.0
      isobject: 3.0.1
      repeat-element: 1.1.3
      snapdragon: 0.8.2
      snapdragon-node: 2.1.1
      split-string: 3.1.0
      to-regex: 3.0.2
    dev: false
    engines:
      node: '>=0.10.0'
    resolution:
      integrity: sha512-aNdbnj9P8PjdXU4ybaWLK2IF3jc/EoDYbC7AazW6to3TRsfXxscC9UXOB5iDiEQrkyIbWp2SLQda4+QAa7nc3w==
  /brorand/1.1.0:
    dev: false
    resolution:
      integrity: sha1-EsJe/kCkXjwyPrhnWgoM5XsiNx8=
  /browser-process-hrtime/0.1.3:
    dev: false
    resolution:
      integrity: sha512-bRFnI4NnjO6cnyLmOV/7PVoDEMJChlcfN0z4s1YMBY989/SvlfMI1lgCnkFUs53e9gQF+w7qu7XdllSTiSl8Aw==
  /browser-stdout/1.3.1:
    dev: false
    resolution:
      integrity: sha512-qhAVI1+Av2X7qelOfAIYwXONood6XlZE/fXaBSmW/T5SzLAmCgzi+eiWE7fUvbHaeNBQH13UftjpXxsfLkMpgw==
  /browserify-aes/1.2.0:
    dependencies:
      buffer-xor: 1.0.3
      cipher-base: 1.0.4
      create-hash: 1.2.0
      evp_bytestokey: 1.0.3
      inherits: 2.0.3
      safe-buffer: 5.1.2
    dev: false
    resolution:
      integrity: sha512-+7CHXqGuspUn/Sl5aO7Ea0xWGAtETPXNSAjHo48JfLdPWcMng33Xe4znFvQweqc/uzk5zSOI3H52CYnjCfb5hA==
  /browserify-cipher/1.0.1:
    dependencies:
      browserify-aes: 1.2.0
      browserify-des: 1.0.2
      evp_bytestokey: 1.0.3
    dev: false
    resolution:
      integrity: sha512-sPhkz0ARKbf4rRQt2hTpAHqn47X3llLkUGn+xEJzLjwY8LRs2p0v7ljvI5EyoRO/mexrNunNECisZs+gw2zz1w==
  /browserify-des/1.0.2:
    dependencies:
      cipher-base: 1.0.4
      des.js: 1.0.0
      inherits: 2.0.3
      safe-buffer: 5.1.2
    dev: false
    resolution:
      integrity: sha512-BioO1xf3hFwz4kc6iBhI3ieDFompMhrMlnDFC4/0/vd5MokpuAc3R+LYbwTA9A5Yc9pq9UYPqffKpW2ObuwX5A==
  /browserify-mime/1.2.9:
    dev: false
    resolution:
      integrity: sha1-rrGvKN5sDXpqLOQK22j/GEIq8x8=
  /browserify-rsa/4.0.1:
    dependencies:
      bn.js: 4.11.8
      randombytes: 2.0.6
    dev: false
    resolution:
      integrity: sha1-IeCr+vbyApzy+vsTNWenAdQTVSQ=
  /browserify-sign/4.0.4:
    dependencies:
      bn.js: 4.11.8
      browserify-rsa: 4.0.1
      create-hash: 1.2.0
      create-hmac: 1.1.7
      elliptic: 6.4.1
      inherits: 2.0.3
      parse-asn1: 5.1.3
    dev: false
    resolution:
      integrity: sha1-qk62jl17ZYuqa/alfmMMvXqT0pg=
  /browserify-zlib/0.2.0:
    dependencies:
      pako: 1.0.8
    dev: false
    resolution:
      integrity: sha512-Z942RysHXmJrhqk88FmKBVq/v5tqmSkDz7p54G/MGyjMnCFFnC79XWNbg+Vta8W6Wb2qtSZTSxIGkJrRpCFEiA==
  /bson/1.1.0:
    dev: false
    engines:
      node: '>=0.6.19'
    resolution:
      integrity: sha512-9Aeai9TacfNtWXOYarkFJRW2CWo+dRon+fuLZYJmvLV3+MiUp0bEI6IAZfXEIg7/Pl/7IWlLaDnhzTsD81etQA==
  /buffer-alloc-unsafe/1.1.0:
    dev: false
    optional: true
    resolution:
      integrity: sha512-TEM2iMIEQdJ2yjPJoSIsldnleVaAk1oW3DBVUykyOLsEsFmEc9kn+SFFPz+gl54KQNxlDnAwCXosOS9Okx2xAg==
  /buffer-alloc/1.2.0:
    dependencies:
      buffer-alloc-unsafe: 1.1.0
      buffer-fill: 1.0.0
    dev: false
    optional: true
    resolution:
      integrity: sha512-CFsHQgjtW1UChdXgbyJGtnm+O/uLQeZdtbDo8mfUgYXCHSM1wgrVxXm6bSyrUuErEb+4sYVGCzASBRot7zyrow==
  /buffer-crc32/0.2.13:
    dev: false
    resolution:
      integrity: sha1-DTM+PwDqxQqhRUq9MO+MKl2ackI=
  /buffer-equal-constant-time/1.0.1:
    dev: false
    resolution:
      integrity: sha1-+OcRMvf/5uAaXJaXpMbz5I1cyBk=
  /buffer-fill/1.0.0:
    dev: false
    optional: true
    resolution:
      integrity: sha1-+PeLdniYiO858gXNY39o5wISKyw=
  /buffer-from/1.1.1:
    dev: false
    resolution:
      integrity: sha512-MQcXEUbCKtEo7bhqEs6560Hyd4XaovZlO/k9V3hjVUF/zwW7KBVdSK4gIt/bzwS9MbR5qob+F5jusZsb0YQK2A==
  /buffer-indexof/1.1.1:
    dev: false
    resolution:
      integrity: sha512-4/rOEg86jivtPTeOUUT61jJO1Ya1TrR/OkqCSZDyq84WJh3LuuiphBYJN+fm5xufIk4XAFcEwte/8WzC8If/1g==
  /buffer-more-ints/1.0.0:
    dev: false
    resolution:
      integrity: sha512-EMetuGFz5SLsT0QTnXzINh4Ksr+oo4i+UGTXEshiGCQWnsgSs7ZhJ8fzlwQ+OzEMs0MpDAMr1hxnblp5a4vcHg==
  /buffer-xor/1.0.3:
    dev: false
    resolution:
      integrity: sha1-JuYe0UIvtw3ULm42cp7VHYVf6Nk=
  /buffer/4.9.1:
    dependencies:
      base64-js: 1.3.0
      ieee754: 1.1.12
      isarray: 1.0.0
    dev: false
    resolution:
      integrity: sha1-bRu2AbB6TvztlwlBMgkwJ8lbwpg=
  /buffermaker/1.2.0:
    dependencies:
      long: 1.1.2
    dev: false
    resolution:
      integrity: sha1-u3MlLsCIK3Y56bVWuCnav8LK4bo=
  /buffers/0.1.1:
    dev: false
    engines:
      node: '>=0.2.0'
    resolution:
      integrity: sha1-skV5w77U1tOWru5tmorn9Ugqt7s=
  /builtin-modules/1.1.1:
    dev: false
    engines:
      node: '>=0.10.0'
    resolution:
      integrity: sha1-Jw8HbFpywC9bZaR9+Uxf46J4iS8=
  /builtin-status-codes/3.0.0:
    dev: false
    resolution:
      integrity: sha1-hZgoeOIbmOHGZCXgPQF0eI9Wnug=
  /bytes/3.0.0:
    dev: false
    engines:
      node: '>= 0.8'
    resolution:
      integrity: sha1-0ygVQE1olpn4Wk6k+odV3ROpYEg=
  /bytes/3.1.0:
    dev: false
    engines:
      node: '>= 0.8'
    resolution:
      integrity: sha512-zauLjrfCG+xvoyaqLoV8bLVXXNGC4JqlxFCutSDWA6fJrTo2ZuvLYTqZ7aHBLZSMOopbzwv8f+wZcVzfVTI2Dg==
  /cacache/10.0.4:
    dependencies:
      bluebird: 3.5.3
      chownr: 1.1.1
      glob: 7.1.3
      graceful-fs: 4.1.15
      lru-cache: 4.1.5
      mississippi: 2.0.0
      mkdirp: 0.5.1
      move-concurrently: 1.0.1
      promise-inflight: 1.0.1
      rimraf: 2.6.3
      ssri: 5.3.0
      unique-filename: 1.1.1
      y18n: 4.0.0
    dev: false
    resolution:
      integrity: sha512-Dph0MzuH+rTQzGPNT9fAnrPmMmjKfST6trxJeK7NQuHRaVw24VzPRWTmg9MpcwOVQZO0E1FBICUlFeNaKPIfHA==
  /cacache/11.3.2:
    dependencies:
      bluebird: 3.5.3
      chownr: 1.1.1
      figgy-pudding: 3.5.1
      glob: 7.1.3
      graceful-fs: 4.1.15
      lru-cache: 5.1.1
      mississippi: 3.0.0
      mkdirp: 0.5.1
      move-concurrently: 1.0.1
      promise-inflight: 1.0.1
      rimraf: 2.6.3
      ssri: 6.0.1
      unique-filename: 1.1.1
      y18n: 4.0.0
    dev: false
    resolution:
      integrity: sha512-E0zP4EPGDOaT2chM08Als91eYnf8Z+eH1awwwVsngUmgppfM5jjJ8l3z5vO5p5w/I3LsiXawb1sW0VY65pQABg==
  /cache-base/1.0.1:
    dependencies:
      collection-visit: 1.0.0
      component-emitter: 1.2.1
      get-value: 2.0.6
      has-value: 1.0.0
      isobject: 3.0.1
      set-value: 2.0.0
      to-object-path: 0.3.0
      union-value: 1.0.0
      unset-value: 1.0.0
    dev: false
    engines:
      node: '>=0.10.0'
    resolution:
      integrity: sha512-AKcdTnFSWATd5/GCPRxr2ChwIJ85CeyrEyjRHlKxQ56d4XJMGym0uAiKn0xbLOGOl3+yRpOTi484dVCEc5AUzQ==
  /cache-loader/1.2.5:
    dependencies:
      loader-utils: 1.2.3
      mkdirp: 0.5.1
      neo-async: 2.6.0
      schema-utils: 0.4.7
    dev: false
    engines:
      node: '>= 4.8 < 5.0.0 || >= 5.10'
    peerDependencies:
      webpack: ^2.0.0 || ^3.0.0 || ^4.0.0
    resolution:
      integrity: sha512-enWKEQ4kO3YreDFd7AtVRjtJBmNiqh/X9hVDReu0C4qm8gsGmySkwuWtdc+N5O+vq5FzxL1mIZc30NyXCB7o/Q==
  /cache-loader/1.2.5/webpack@4.29.1:
    dependencies:
      loader-utils: 1.2.3
      mkdirp: 0.5.1
      neo-async: 2.6.0
      schema-utils: 0.4.7
      webpack: 4.29.1
    dev: false
    engines:
      node: '>= 4.8 < 5.0.0 || >= 5.10'
    id: registry.npmjs.org/cache-loader/1.2.5
    peerDependencies:
      webpack: ^2.0.0 || ^3.0.0 || ^4.0.0
    resolution:
      integrity: sha512-enWKEQ4kO3YreDFd7AtVRjtJBmNiqh/X9hVDReu0C4qm8gsGmySkwuWtdc+N5O+vq5FzxL1mIZc30NyXCB7o/Q==
  /callback-stream/1.1.0:
    dependencies:
      inherits: 2.0.3
      readable-stream: 2.3.6
    dev: false
    resolution:
      integrity: sha1-RwGlEmbwbgbqpx/BcjOCLYdfSQg=
  /callsite/1.0.0:
    dev: false
    resolution:
      integrity: sha1-KAOY5dZkvXQDi28JBRU+borxvCA=
  /camel-case/3.0.0:
    dependencies:
      no-case: 2.3.2
      upper-case: 1.1.3
    dev: false
    resolution:
      integrity: sha1-yjw2iKTpzzpM2nd9xNy8cTJJz3M=
  /camelcase-keys/2.1.0:
    dependencies:
      camelcase: 2.1.1
      map-obj: 1.0.1
    dev: false
    engines:
      node: '>=0.10.0'
    resolution:
      integrity: sha1-MIvur/3ygRkFHvodkyITyRuPkuc=
  /camelcase/2.1.1:
    dev: false
    engines:
      node: '>=0.10.0'
    resolution:
      integrity: sha1-fB0W1nmhu+WcoCys7PsBHiAfWh8=
  /camelcase/3.0.0:
    dev: false
    engines:
      node: '>=0.10.0'
    resolution:
      integrity: sha1-MvxLn82vhF/N9+c7uXysImHwqwo=
  /camelcase/4.1.0:
    dev: false
    engines:
      node: '>=4'
    resolution:
      integrity: sha1-1UVjW+HjPFQmScaRc+Xeas+uNN0=
  /camelcase/5.0.0:
    dev: false
    engines:
      node: '>=6'
    resolution:
      integrity: sha512-faqwZqnWxbxn+F1d399ygeamQNy3lPp/H9H6rNrqYh4FSVCtcY+3cub1MxA8o9mDd55mM8Aghuu/kuyYA6VTsA==
  /caseless/0.12.0:
    dev: false
    resolution:
      integrity: sha1-G2gcIf+EAzyCZUMJBolCDRhxUdw=
  /chai/4.2.0:
    dependencies:
      assertion-error: 1.1.0
      check-error: 1.0.2
      deep-eql: 3.0.1
      get-func-name: 2.0.0
      pathval: 1.1.0
      type-detect: 4.0.8
    dev: false
    engines:
      node: '>=4'
    resolution:
      integrity: sha512-XQU3bhBukrOsQCuwZndwGcCVQHyZi53fQ6Ys1Fym7E4olpIqqZZhhoFJoaKVvV17lWQoXYwgWN2nF5crA8J2jw==
  /chainsaw/0.0.9:
    dependencies:
      traverse: 0.3.9
    dev: false
    resolution:
      integrity: sha1-EaBRAtHEx4W20EFdM21aOhYSkT4=
  /chainsaw/0.1.0:
    dependencies:
      traverse: 0.3.9
    dev: false
    resolution:
      integrity: sha1-XqtQsor+WAdNDVgpE4iCi15fvJg=
  /chalk/1.1.3:
    dependencies:
      ansi-styles: 2.2.1
      escape-string-regexp: 1.0.5
      has-ansi: 2.0.0
      strip-ansi: 3.0.1
      supports-color: 2.0.0
    dev: false
    engines:
      node: '>=0.10.0'
    resolution:
      integrity: sha1-qBFcVeSnAv5NFQq9OHKCKn4J/Jg=
  /chalk/2.4.2:
    dependencies:
      ansi-styles: 3.2.1
      escape-string-regexp: 1.0.5
      supports-color: 5.5.0
    dev: false
    engines:
      node: '>=4'
    resolution:
      integrity: sha512-Mti+f9lpJNcwF4tWV8/OrTTtF1gZi+f8FqlyAdouralcFWFQWF2+NgCHShjkCb+IFBLq9buZwE1xckQU4peSuQ==
  /charenc/0.0.2:
    dev: false
    resolution:
      integrity: sha1-wKHS86cJLgN3S/qD8UwPxXkKhmc=
  /check-error/1.0.2:
    dev: false
    resolution:
      integrity: sha1-V00xLt2Iu13YkS6Sht1sCu1KrII=
  /check-types/7.4.0:
    dev: false
    resolution:
      integrity: sha512-YbulWHdfP99UfZ73NcUDlNJhEIDgm9Doq9GhpyXbF+7Aegi3CVV7qqMCKTTqJxlvEvnQBp9IA+dxsGN6xK/nSg==
  /chokidar/2.0.4:
    dependencies:
      anymatch: 2.0.0
      async-each: 1.0.1
      braces: 2.3.2
      glob-parent: 3.1.0
      inherits: 2.0.3
      is-binary-path: 1.0.1
      is-glob: 4.0.0
      lodash.debounce: 4.0.8
      normalize-path: 2.1.1
      path-is-absolute: 1.0.1
      readdirp: 2.2.1
      upath: 1.1.0
    dev: false
    optionalDependencies:
      fsevents: 1.2.7
    resolution:
      integrity: sha512-z9n7yt9rOvIJrMhvDtDictKrkFHeihkNl6uWMmZlmL6tJtX9Cs+87oK+teBx+JIgzvbX3yZHT3eF8vpbDxHJXQ==
  /chownr/1.1.1:
    dev: false
    resolution:
      integrity: sha512-j38EvO5+LHX84jlo6h4UzmOwi0UgW61WRyPtJz4qaadK5eY3BTS5TY/S1Stc3Uk2lIM6TPevAlULiEJwie860g==
  /chrome-trace-event/1.0.0:
    dependencies:
      tslib: 1.9.3
    dev: false
    engines:
      node: '>=6.0'
    resolution:
      integrity: sha512-xDbVgyfDTT2piup/h8dK/y4QZfJRSa73bw1WZ8b4XM1o7fsFubUVGYcE+1ANtOzJJELGpYoG2961z0Z6OAld9A==
  /cipher-base/1.0.4:
    dependencies:
      inherits: 2.0.3
      safe-buffer: 5.1.2
    dev: false
    resolution:
      integrity: sha512-Kkht5ye6ZGmwv40uUDZztayT2ThLQGfnj/T71N/XzeZeo3nf8foyW7zGTsPYkEya3m5f3cAypH+qe7YOrM1U2Q==
  /class-utils/0.3.6:
    dependencies:
      arr-union: 3.1.0
      define-property: 0.2.5
      isobject: 3.0.1
      static-extend: 0.1.2
    dev: false
    engines:
      node: '>=0.10.0'
    resolution:
      integrity: sha512-qOhPa/Fj7s6TY8H8esGu5QNpMMQxz79h+urzrNYN6mn+9BnxlDGf5QZ+XeCDsxSjPqsSR56XOZOJmpeurnLMeg==
  /clean-css/4.2.1:
    dependencies:
      source-map: 0.6.1
    dev: false
    engines:
      node: '>= 4.0'
    resolution:
      integrity: sha512-4ZxI6dy4lrY6FHzfiy1aEOXgu4LIsW2MhwG0VBKdcoGoH/XLFgaHSdLTGr4O8Be6A8r3MOphEiI8Gc1n0ecf3g==
  /cli-cursor/2.1.0:
    dependencies:
      restore-cursor: 2.0.0
    dev: false
    engines:
      node: '>=4'
    resolution:
      integrity: sha1-s12sN2R5+sw+lHR9QdDQ9SOP/LU=
  /cli-spinners/1.3.1:
    dev: false
    engines:
      node: '>=4'
    resolution:
      integrity: sha512-1QL4544moEsDVH9T/l6Cemov/37iv1RtoKf7NJ04A60+4MREXNfx/QvavbH6QoGdsD4N4Mwy49cmaINR/o2mdg==
  /cliui/3.2.0:
    dependencies:
      string-width: 1.0.2
      strip-ansi: 3.0.1
      wrap-ansi: 2.1.0
    dev: false
    resolution:
      integrity: sha1-EgYBU3qRbSmUD5NNo7SNWFo5IT0=
  /cliui/4.1.0:
    dependencies:
      string-width: 2.1.1
      strip-ansi: 4.0.0
      wrap-ansi: 2.1.0
    dev: false
    resolution:
      integrity: sha512-4FG+RSG9DL7uEwRUZXZn3SS34DiDPfzP0VOiEwtUWlE+AR2EIg+hSyvrIgUUfhdgR/UkAeW2QHgeP+hWrXs7jQ==
  /clone-deep/2.0.2:
    dependencies:
      for-own: 1.0.0
      is-plain-object: 2.0.4
      kind-of: 6.0.2
      shallow-clone: 1.0.0
    dev: false
    engines:
      node: '>=0.10.0'
    resolution:
      integrity: sha512-SZegPTKjCgpQH63E+eN6mVEEPdQBOUzjyJm5Pora4lrwWRFS8I0QAxV/KD6vV/i0WuijHZWQC1fMsPEdxfdVCQ==
  /clone/1.0.4:
    dev: false
    engines:
      node: '>=0.8'
    resolution:
      integrity: sha1-2jCcwmPfFZlMaIypAheco8fNfH4=
  /clone/2.1.2:
    dev: false
    engines:
      node: '>=0.8'
    resolution:
      integrity: sha1-G39Ln1kfHo+DZwQBYANFoCiHQ18=
  /co/4.6.0:
    dev: false
    engines:
      iojs: '>= 1.0.0'
      node: '>= 0.12.0'
    resolution:
      integrity: sha1-bqa989hTrlTMuOR7+gvz+QMfsYQ=
  /code-point-at/1.1.0:
    dev: false
    engines:
      node: '>=0.10.0'
    resolution:
      integrity: sha1-DQcLTQQ6W+ozovGkDi7bPZpMz3c=
  /collection-visit/1.0.0:
    dependencies:
      map-visit: 1.0.0
      object-visit: 1.0.1
    dev: false
    engines:
      node: '>=0.10.0'
    resolution:
      integrity: sha1-S8A3PBZLwykbTTaMgpzxqApZ3KA=
  /color-convert/1.9.3:
    dependencies:
      color-name: 1.1.3
    dev: false
    resolution:
      integrity: sha512-QfAUtd+vFdAtFQcC8CCyYt1fYWxSqAiK2cSD6zDB8N3cpsEBAvRxp9zOGg6G/SHHJYAT88/az/IuDGALsNVbGg==
  /color-name/1.1.3:
    dev: false
    resolution:
      integrity: sha1-p9BVi9icQveV3UIyj3QIMcpTvCU=
  /color-name/1.1.4:
    dev: false
    resolution:
      integrity: sha512-dOy+3AuW3a2wNbZHIuMZpTcgjGuLU/uBL/ubcZF9OXbDo8ff4O8yVp5Bf0efS8uEoYo5q4Fx7dY9OgQGXgAsQA==
  /color-string/1.5.3:
    dependencies:
      color-name: 1.1.4
      simple-swizzle: 0.2.2
    dev: false
    resolution:
      integrity: sha512-dC2C5qeWoYkxki5UAXapdjqO672AM4vZuPGRQfO8b5HKuKGBbKWpITyDYN7TOFKvRW7kOgAn3746clDBMDJyQw==
  /color/3.0.0:
    dependencies:
      color-convert: 1.9.3
      color-string: 1.5.3
    dev: false
    resolution:
      integrity: sha512-jCpd5+s0s0t7p3pHQKpnJ0TpQKKdleP71LWcA0aqiljpiuAkOSUFN/dyH8ZwF0hRmFlrIuRhufds1QyEP9EB+w==
  /colornames/1.1.1:
    dev: false
    resolution:
      integrity: sha1-+IiQMGhcfE/54qVZ9Qd+t2qBb5Y=
  /colors/1.3.3:
    dev: false
    engines:
      node: '>=0.1.90'
    resolution:
      integrity: sha512-mmGt/1pZqYRjMxB1axhTo16/snVZ5krrKkcmMeVKxzECMMXoCgnvTPp10QgHfcbQZw8Dq2jMNG6je4JlWU0gWg==
  /colorspace/1.1.1:
    dependencies:
      color: 3.0.0
      text-hex: 1.0.0
    dev: false
    resolution:
      integrity: sha512-pI3btWyiuz7Ken0BWh9Elzsmv2bM9AhA7psXib4anUXy/orfZ/E0MbQwhSOG/9L8hLlalqrU0UhOuqxW1YjmVw==
  /colour/0.7.1:
    dev: false
    engines:
      node: '>=0.8'
    resolution:
      integrity: sha1-nLFpkX7F0SwHNtPoaFdG3xyt93g=
  /combined-stream/1.0.7:
    dependencies:
      delayed-stream: 1.0.0
    dev: false
    engines:
      node: '>= 0.8'
    resolution:
      integrity: sha512-brWl9y6vOB1xYPZcpZde3N9zDByXTosAeMDo4p1wzo6UMOX4vumB+TP1RZ76sfE6Md68Q0NJSrE/gbezd4Ul+w==
  /commander/2.13.0:
    dev: false
    resolution:
      integrity: sha512-MVuS359B+YzaWqjCL/c+22gfryv+mCBPHAv3zyVI2GN8EY6IRP8VwtasXn8jyyhvvq84R4ImN1OKRtcbIasjYA==
  /commander/2.15.1:
    dev: false
    resolution:
      integrity: sha512-VlfT9F3V0v+jr4yxPc5gg9s62/fIVWsd2Bk2iD435um1NlGMYdVCq+MjcXnhYq2icNOizHr1kK+5TI6H0Hy0ag==
  /commander/2.17.1:
    dev: false
    resolution:
      integrity: sha512-wPMUt6FnH2yzG95SA6mzjQOEKUU3aLaDEmzs1ti+1E9h+CsrZghRlqEM/EJ4KscsQVG8uNN4uVreUeT8+drlgg==
  /commander/2.19.0:
    dev: false
    resolution:
      integrity: sha512-6tvAOO+D6OENvRAh524Dh9jcfKTYDQAqvqezbCW82xj5X0pSrcpxtvRKHLG0yBY6SD7PSDrJaj+0AiOcKVd1Xg==
  /commist/1.0.0:
    dependencies:
      leven: 1.0.2
      minimist: 1.2.0
    dev: false
    resolution:
      integrity: sha1-wMNSUBz29S6RJOPvicmAbiAi6+8=
  /commondir/1.0.1:
    dev: false
    resolution:
      integrity: sha1-3dgA2gxmEnOTzKWVDqloo6rxJTs=
  /component-bind/1.0.0:
    dev: false
    resolution:
      integrity: sha1-AMYIq33Nk4l8AAllGx06jh5zu9E=
  /component-emitter/1.2.1:
    dev: false
    resolution:
      integrity: sha1-E3kY1teCg/ffemt8WmPhQOaUJeY=
  /component-inherit/0.0.3:
    dev: false
    resolution:
      integrity: sha1-ZF/ErfWLcrZJ1crmUTVhnbJv8UM=
  /compressible/2.0.15:
    dependencies:
      mime-db: 1.37.0
    dev: false
    engines:
      node: '>= 0.6'
    resolution:
      integrity: sha512-4aE67DL33dSW9gw4CI2H/yTxqHLNcxp0yS6jB+4h+wr3e43+1z7vm0HU9qXOH8j+qjKuL8+UtkOxYQSMq60Ylw==
  /compression/1.7.3:
    dependencies:
      accepts: 1.3.5
      bytes: 3.0.0
      compressible: 2.0.15
      debug: 2.6.9
      on-headers: 1.0.1
      safe-buffer: 5.1.2
      vary: 1.1.2
    dev: false
    engines:
      node: '>= 0.8.0'
    resolution:
      integrity: sha512-HSjyBG5N1Nnz7tF2+O7A9XUhyjru71/fwgNb7oIsEVHR0WShfs2tIS/EySLgiTe98aOK18YDlMXpzjCXY/n9mg==
  /concat-map/0.0.1:
    dev: false
    resolution:
      integrity: sha1-2Klr13/Wjfd5OnMDajug1UBdR3s=
  /concat-stream/1.6.2:
    dependencies:
      buffer-from: 1.1.1
      inherits: 2.0.3
      readable-stream: 2.3.6
      typedarray: 0.0.6
    dev: false
    engines:
      '0': node >= 0.8
    resolution:
      integrity: sha512-27HBghJxjiZtIk3Ycvn/4kbJk/1uZuJFfuPEns6LaEvpvG1f0hTea8lilrouyo9mVc2GWdcEZ8OLoGmSADlrCw==
  /concurrently/4.1.0:
    dependencies:
      chalk: 2.4.2
      date-fns: 1.30.1
      lodash: 4.17.11
      read-pkg: 4.0.1
      rxjs: 6.4.0
      spawn-command: 0.0.2-1
      supports-color: 4.5.0
      tree-kill: 1.2.1
      yargs: 12.0.5
    dev: false
    engines:
      node: '>=6.0.0'
    hasBin: true
    resolution:
      integrity: sha512-pwzXCE7qtOB346LyO9eFWpkFJVO3JQZ/qU/feGeaAHiX1M3Rw3zgXKc5cZ8vSH5DGygkjzLFDzA/pwoQDkRNGg==
  /connect-ensure-login/0.1.1:
    dev: false
    engines:
      node: '>= 0.4.0'
    resolution:
      integrity: sha1-F03MUSQ7nqwj+NmCFa62aU4uihI=
  /connect-history-api-fallback/1.6.0:
    dev: false
    engines:
      node: '>=0.8'
    resolution:
      integrity: sha512-e54B99q/OUoH64zYYRf3HBP5z24G38h5D3qXu23JGRoigpX5Ss4r9ZnDk3g0Z8uQC2x2lPaJ+UlWBc1ZWBWdLg==
  /connect-redis/3.4.0:
    dependencies:
      debug: 4.1.1
      redis: 2.8.0
    dev: false
    resolution:
      integrity: sha512-YKPSO9tLwzUr8jzhsGMdSJUxevWrDt0ggXRcTMb+mtnJ/vWGlWV7RC4VUMgqvZv3uTGDFye8Bf7d6No0oSVkOQ==
  /console-browserify/1.1.0:
    dependencies:
      date-now: 0.1.4
    dev: false
    resolution:
      integrity: sha1-8CQcRXMKn8YyOyBtvzjtx0HQuxA=
  /console-control-strings/1.1.0:
    dev: false
    resolution:
      integrity: sha1-PXz0Rk22RG6mRL9LOVB/mFEAjo4=
  /constants-browserify/1.0.0:
    dev: false
    resolution:
      integrity: sha1-wguW2MYXdIqvHBYCF2DNJ/y4y3U=
  /content-disposition/0.5.2:
    dev: false
    engines:
      node: '>= 0.6'
    resolution:
      integrity: sha1-DPaLud318r55YcOoUXjLhdunjLQ=
  /content-type/1.0.4:
    dev: false
    engines:
      node: '>= 0.6'
    resolution:
      integrity: sha512-hIP3EEPs8tB9AT1L+NUqtwOAps4mk2Zob89MWXMHjHWg9milF/j4osnnQLXBCBFBk/tvIG/tUc9mOUJiPBhPXA==
  /cookie-parser/1.4.3:
    dependencies:
      cookie: 0.3.1
      cookie-signature: 1.0.6
    dev: false
    engines:
      node: '>= 0.8.0'
    resolution:
      integrity: sha1-D+MfoZ0AC5X0qt8fU/3CuKIDuqU=
  /cookie-signature/1.0.6:
    dev: false
    resolution:
      integrity: sha1-4wOogrNCzD7oylE6eZmXNNqzriw=
  /cookie/0.3.1:
    dev: false
    engines:
      node: '>= 0.6'
    resolution:
      integrity: sha1-5+Ch+e9DtMi6klxcWpboBtFoc7s=
  /cookiejar/2.1.2:
    dev: false
    resolution:
      integrity: sha512-Mw+adcfzPxcPeI+0WlvRrr/3lGVO0bD75SxX6811cxSh1Wbxx7xZBGK1eVtDf6si8rg2lhnUjsVLMFMfbRIuwA==
  /copy-concurrently/1.0.5:
    dependencies:
      aproba: 1.2.0
      fs-write-stream-atomic: 1.0.10
      iferr: 0.1.5
      mkdirp: 0.5.1
      rimraf: 2.6.3
      run-queue: 1.0.3
    dev: false
    resolution:
      integrity: sha512-f2domd9fsVDFtaFcbaRZuYXwtdmnzqbADSwhSWYxYB/Q8zsdUUFMXVRwXGDMWmbEzAn1kdRrtI1T/KTFOL4X2A==
  /copy-descriptor/0.1.1:
    dev: false
    engines:
      node: '>=0.10.0'
    resolution:
      integrity: sha1-Z29us8OZl8LuGsOpJP1hJHSPV40=
  /core-util-is/1.0.2:
    dev: false
    resolution:
      integrity: sha1-tf1UIgqivFq1eqtxQMlAdUUDwac=
  /cors/2.8.5:
    dependencies:
      object-assign: 4.1.1
      vary: 1.1.2
    dev: false
    engines:
      node: '>= 0.10'
    resolution:
      integrity: sha512-KIHbLJqu73RGr/hnbrO9uBeixNGuvSQjul/jdFvS/KFSIH1hWVd1ng7zOHx+YrEfInLG7q4n6GHQ9cDtxv/P6g==
  /crc/3.4.4:
    dev: false
    resolution:
      integrity: sha1-naHpgOO9RPxck79as9ozeNheRms=
  /create-ecdh/4.0.3:
    dependencies:
      bn.js: 4.11.8
      elliptic: 6.4.1
    dev: false
    resolution:
      integrity: sha512-GbEHQPMOswGpKXM9kCWVrremUcBmjteUaQ01T9rkKCPDXfUHX0IoP9LpHYo2NPFampa4e+/pFDc3jQdxrxQLaw==
  /create-hash/1.2.0:
    dependencies:
      cipher-base: 1.0.4
      inherits: 2.0.3
      md5.js: 1.3.5
      ripemd160: 2.0.2
      sha.js: 2.4.11
    dev: false
    resolution:
      integrity: sha512-z00bCGNHDG8mHAkP7CtT1qVu+bFQUPjYq/4Iv3C3kWjTFV10zIjfSoeqXo9Asws8gwSHDGj/hl2u4OGIjapeCg==
  /create-hmac/1.1.7:
    dependencies:
      cipher-base: 1.0.4
      create-hash: 1.2.0
      inherits: 2.0.3
      ripemd160: 2.0.2
      safe-buffer: 5.1.2
      sha.js: 2.4.11
    dev: false
    resolution:
      integrity: sha512-MJG9liiZ+ogc4TzUwuvbER1JRdgvUFSB5+VR/g5h82fGaIRWMWddtKBHi7/sVhfjQZ6SehlyhvQYrcYkaUIpLg==
  /cross-spawn/3.0.1:
    dependencies:
      lru-cache: 4.1.5
      which: 1.3.1
    dev: false
    resolution:
      integrity: sha1-ElYDfsufDF9549bvE14wdwGEuYI=
  /cross-spawn/6.0.5:
    dependencies:
      nice-try: 1.0.5
      path-key: 2.0.1
      semver: 5.6.0
      shebang-command: 1.2.0
      which: 1.3.1
    dev: false
    engines:
      node: '>=4.8'
    resolution:
      integrity: sha512-eTVLrBSt7fjbDygz805pMnstIs2VTBNkRm0qxZd+M7A5XDdxVRWO5MxGBXZhjY4cqLYLdtrGqRf8mBPmzwSpWQ==
  /crypt/0.0.2:
    dev: false
    resolution:
      integrity: sha1-iNf/fsDfuG9xPch7u0LQRNPmxBs=
  /crypto-browserify/3.12.0:
    dependencies:
      browserify-cipher: 1.0.1
      browserify-sign: 4.0.4
      create-ecdh: 4.0.3
      create-hash: 1.2.0
      create-hmac: 1.1.7
      diffie-hellman: 5.0.3
      inherits: 2.0.3
      pbkdf2: 3.0.17
      public-encrypt: 4.0.3
      randombytes: 2.0.6
      randomfill: 1.0.4
    dev: false
    resolution:
      integrity: sha512-fz4spIh+znjO2VjL+IdhEpRJ3YN6sMzITSBijk6FK2UvTqruSQW+/cCZTSNsMiZNvUeq0CqurF+dAbyiGOY6Wg==
  /css-loader/1.0.1:
    dependencies:
      babel-code-frame: 6.26.0
      css-selector-tokenizer: 0.7.1
      icss-utils: 2.1.0
      loader-utils: 1.2.3
      lodash: 4.17.11
      postcss: 6.0.23
      postcss-modules-extract-imports: 1.2.1
      postcss-modules-local-by-default: 1.2.0
      postcss-modules-scope: 1.1.0
      postcss-modules-values: 1.3.0
      postcss-value-parser: 3.3.1
      source-list-map: 2.0.1
    dev: false
    engines:
      node: '>= 6.9.0 <7.0.0 || >= 8.9.0'
    peerDependencies:
      webpack: ^4.0.0
    resolution:
      integrity: sha512-+ZHAZm/yqvJ2kDtPne3uX0C+Vr3Zn5jFn2N4HywtS5ujwvsVkyg0VArEXpl3BgczDA8anieki1FIzhchX4yrDw==
  /css-loader/1.0.1/webpack@4.29.1:
    dependencies:
      babel-code-frame: 6.26.0
      css-selector-tokenizer: 0.7.1
      icss-utils: 2.1.0
      loader-utils: 1.2.3
      lodash: 4.17.11
      postcss: 6.0.23
      postcss-modules-extract-imports: 1.2.1
      postcss-modules-local-by-default: 1.2.0
      postcss-modules-scope: 1.1.0
      postcss-modules-values: 1.3.0
      postcss-value-parser: 3.3.1
      source-list-map: 2.0.1
      webpack: 4.29.1
    dev: false
    engines:
      node: '>= 6.9.0 <7.0.0 || >= 8.9.0'
    id: registry.npmjs.org/css-loader/1.0.1
    peerDependencies:
      webpack: ^4.0.0
    resolution:
      integrity: sha512-+ZHAZm/yqvJ2kDtPne3uX0C+Vr3Zn5jFn2N4HywtS5ujwvsVkyg0VArEXpl3BgczDA8anieki1FIzhchX4yrDw==
  /css-select/1.2.0:
    dependencies:
      boolbase: 1.0.0
      css-what: 2.1.2
      domutils: 1.5.1
      nth-check: 1.0.2
    dev: false
    resolution:
      integrity: sha1-KzoRBTnFNV8c2NMUYj6HCxIeyFg=
  /css-selector-tokenizer/0.7.1:
    dependencies:
      cssesc: 0.1.0
      fastparse: 1.1.2
      regexpu-core: 1.0.0
    dev: false
    resolution:
      integrity: sha512-xYL0AMZJ4gFzJQsHUKa5jiWWi2vH77WVNg7JYRyewwj6oPh4yb/y6Y9ZCw9dsj/9UauMhtuxR+ogQd//EdEVNA==
  /css-what/2.1.2:
    dev: false
    resolution:
      integrity: sha512-wan8dMWQ0GUeF7DGEPVjhHemVW/vy6xUYmFzRY8RYqgA0JtXC9rJmbScBjqSu6dg9q0lwPQy6ZAmJVr3PPTvqQ==
  /cssesc/0.1.0:
    dev: false
    hasBin: true
    resolution:
      integrity: sha1-yBSQPkViM3GgR3tAEJqq++6t27Q=
  /cssom/0.3.4:
    dev: false
    resolution:
      integrity: sha512-+7prCSORpXNeR4/fUP3rL+TzqtiFfhMvTd7uEqMdgPvLPt4+uzFUeufx5RHjGTACCargg/DiEt/moMQmvnfkog==
  /cssstyle/1.1.1:
    dependencies:
      cssom: 0.3.4
    dev: false
    resolution:
      integrity: sha512-364AI1l/M5TYcFH83JnOH/pSqgaNnKmYgKrm0didZMGKWjQB60dymwWy1rKUgL3J1ffdq9xVi2yGLHdSjjSNog==
  /csstype/2.6.2:
    dev: false
    resolution:
      integrity: sha512-Rl7PvTae0pflc1YtxtKbiSqq20Ts6vpIYOD5WBafl4y123DyHUeLrRdQP66sQW8/6gmX8jrYJLXwNeMqYVJcow==
  /currently-unhandled/0.4.1:
    dependencies:
      array-find-index: 1.0.2
    dev: false
    engines:
      node: '>=0.10.0'
    resolution:
      integrity: sha1-mI3zP+qxke95mmE2nddsF635V+o=
  /cyclist/0.2.2:
    dev: false
    resolution:
      integrity: sha1-GzN5LhHpFKL9bW7WRHRkRE5fpkA=
  /d/1.0.0:
    dependencies:
      es5-ext: 0.10.47
    dev: false
    resolution:
      integrity: sha1-dUu1v+VUUdpppYuU1F9MWwRi1Y8=
  /d3-array/1.2.4:
    dev: false
    resolution:
      integrity: sha512-KHW6M86R+FUPYGb3R5XiYjXPq7VzwxZ22buHhAEVG5ztoEcZZMLov530mmccaqA1GghZArjQV46fuc8kUqhhHw==
  /d3-axis/1.0.12:
    dev: false
    resolution:
      integrity: sha512-ejINPfPSNdGFKEOAtnBtdkpr24c4d4jsei6Lg98mxf424ivoDP2956/5HDpIAtmHo85lqT4pruy+zEgvRUBqaQ==
  /d3-brush/1.0.6:
    dependencies:
      d3-dispatch: 1.0.5
      d3-drag: 1.2.3
      d3-interpolate: 1.3.2
      d3-selection: 1.4.0
      d3-transition: 1.2.0
    dev: false
    resolution:
      integrity: sha512-lGSiF5SoSqO5/mYGD5FAeGKKS62JdA1EV7HPrU2b5rTX4qEJJtpjaGLJngjnkewQy7UnGstnFd3168wpf5z76w==
  /d3-chord/1.0.6:
    dependencies:
      d3-array: 1.2.4
      d3-path: 1.0.7
    dev: false
    resolution:
      integrity: sha512-JXA2Dro1Fxw9rJe33Uv+Ckr5IrAa74TlfDEhE/jfLOaXegMQFQTAgAw9WnZL8+HxVBRXaRGCkrNU7pJeylRIuA==
  /d3-collection/1.0.7:
    dev: false
    resolution:
      integrity: sha512-ii0/r5f4sjKNTfh84Di+DpztYwqKhEyUlKoPrzUFfeSkWxjW49xU2QzO9qrPrNkpdI0XJkfzvmTu8V2Zylln6A==
  /d3-color/1.2.3:
    dev: false
    resolution:
      integrity: sha512-x37qq3ChOTLd26hnps36lexMRhNXEtVxZ4B25rL0DVdDsGQIJGB18S7y9XDwlDD6MD/ZBzITCf4JjGMM10TZkw==
  /d3-contour/1.3.2:
    dependencies:
      d3-array: 1.2.4
    dev: false
    resolution:
      integrity: sha512-hoPp4K/rJCu0ladiH6zmJUEz6+u3lgR+GSm/QdM2BBvDraU39Vr7YdDCicJcxP1z8i9B/2dJLgDC1NcvlF8WCg==
  /d3-dispatch/1.0.5:
    dev: false
    resolution:
      integrity: sha512-vwKx+lAqB1UuCeklr6Jh1bvC4SZgbSqbkGBLClItFBIYH4vqDJCA7qfoy14lXmJdnBOdxndAMxjCbImJYW7e6g==
  /d3-drag/1.2.3:
    dependencies:
      d3-dispatch: 1.0.5
      d3-selection: 1.4.0
    dev: false
    resolution:
      integrity: sha512-8S3HWCAg+ilzjJsNtWW1Mutl74Nmzhb9yU6igspilaJzeZVFktmY6oO9xOh5TDk+BM2KrNFjttZNoJJmDnkjkg==
  /d3-dsv/1.0.10:
    dependencies:
      commander: 2.19.0
      iconv-lite: 0.4.24
      rw: 1.3.3
    dev: false
    hasBin: true
    resolution:
      integrity: sha512-vqklfpxmtO2ZER3fq/B33R/BIz3A1PV0FaZRuFM8w6jLo7sUX1BZDh73fPlr0s327rzq4H6EN1q9U+eCBCSN8g==
  /d3-ease/1.0.5:
    dev: false
    resolution:
      integrity: sha512-Ct1O//ly5y5lFM9YTdu+ygq7LleSgSE4oj7vUt9tPLHUi8VCV7QoizGpdWRWAwCO9LdYzIrQDg97+hGVdsSGPQ==
  /d3-fetch/1.1.2:
    dependencies:
      d3-dsv: 1.0.10
    dev: false
    resolution:
      integrity: sha512-S2loaQCV/ZeyTyIF2oP8D1K9Z4QizUzW7cWeAOAS4U88qOt3Ucf6GsmgthuYSdyB2HyEm4CeGvkQxWsmInsIVA==
  /d3-force/1.2.0:
    dependencies:
      d3-collection: 1.0.7
      d3-dispatch: 1.0.5
      d3-quadtree: 1.0.5
      d3-timer: 1.0.9
    dev: false
    resolution:
      integrity: sha512-PFLcDnRVANHMudbQlIB87gcfQorEsDIAvRpZ2bNddfM/WxdsEkyrEaOIPoydhH1I1V4HPjNLGOMLXCA0AuGQ9w==
  /d3-format/1.3.2:
    dev: false
    resolution:
      integrity: sha512-Z18Dprj96ExragQ0DeGi+SYPQ7pPfRMtUXtsg/ChVIKNBCzjO8XYJvRTC1usblx52lqge56V5ect+frYTQc8WQ==
  /d3-geo/1.11.3:
    dependencies:
      d3-array: 1.2.4
    dev: false
    resolution:
      integrity: sha512-n30yN9qSKREvV2fxcrhmHUdXP9TNH7ZZj3C/qnaoU0cVf/Ea85+yT7HY7i8ySPwkwjCNYtmKqQFTvLFngfkItQ==
  /d3-hierarchy/1.1.8:
    dev: false
    resolution:
      integrity: sha512-L+GHMSZNwTpiq4rt9GEsNcpLa4M96lXMR8M/nMG9p5hBE0jy6C+3hWtyZMenPQdwla249iJy7Nx0uKt3n+u9+w==
  /d3-interpolate/1.3.2:
    dependencies:
      d3-color: 1.2.3
    dev: false
    resolution:
      integrity: sha512-NlNKGopqaz9qM1PXh9gBF1KSCVh+jSFErrSlD/4hybwoNX/gt1d8CDbDW+3i+5UOHhjC6s6nMvRxcuoMVNgL2w==
  /d3-path/1.0.7:
    dev: false
    resolution:
      integrity: sha512-q0cW1RpvA5c5ma2rch62mX8AYaiLX0+bdaSM2wxSU9tXjU4DNvkx9qiUvjkuWCj3p22UO/hlPivujqMiR9PDzA==
  /d3-polygon/1.0.5:
    dev: false
    resolution:
      integrity: sha512-RHhh1ZUJZfhgoqzWWuRhzQJvO7LavchhitSTHGu9oj6uuLFzYZVeBzaWTQ2qSO6bz2w55RMoOCf0MsLCDB6e0w==
  /d3-quadtree/1.0.5:
    dev: false
    resolution:
      integrity: sha512-U2tjwDFbZ75JRAg8A+cqMvqPg1G3BE7UTJn3h8DHjY/pnsAfWdbJKgyfcy7zKjqGtLAmI0q8aDSeG1TVIKRaHQ==
  /d3-random/1.1.2:
    dev: false
    resolution:
      integrity: sha512-6AK5BNpIFqP+cx/sreKzNjWbwZQCSUatxq+pPRmFIQaWuoD+NrbVWw7YWpHiXpCQ/NanKdtGDuB+VQcZDaEmYQ==
  /d3-scale-chromatic/1.3.3:
    dependencies:
      d3-color: 1.2.3
      d3-interpolate: 1.3.2
    dev: false
    resolution:
      integrity: sha512-BWTipif1CimXcYfT02LKjAyItX5gKiwxuPRgr4xM58JwlLocWbjPLI7aMEjkcoOQXMkYsmNsvv3d2yl/OKuHHw==
  /d3-scale/2.2.2:
    dependencies:
      d3-array: 1.2.4
      d3-collection: 1.0.7
      d3-format: 1.3.2
      d3-interpolate: 1.3.2
      d3-time: 1.0.10
      d3-time-format: 2.1.3
    dev: false
    resolution:
      integrity: sha512-LbeEvGgIb8UMcAa0EATLNX0lelKWGYDQiPdHj+gLblGVhGLyNbaCn3EvrJf0A3Y/uOOU5aD6MTh5ZFCdEwGiCw==
  /d3-selection/1.4.0:
    dev: false
    resolution:
      integrity: sha512-EYVwBxQGEjLCKF2pJ4+yrErskDnz5v403qvAid96cNdCMr8rmCYfY5RGzWz24mdIbxmDf6/4EAH+K9xperD5jg==
  /d3-shape/1.3.3:
    dependencies:
      d3-path: 1.0.7
    dev: false
    resolution:
      integrity: sha512-f7V9wHQCmv4s4N7EmD5i0mwJ5y09L8r1rWVrzH1Av0YfgBKJCnTJGho76rS4HNUIw6tTBbWfFcs4ntP/MKWF4A==
  /d3-time-format/2.1.3:
    dependencies:
      d3-time: 1.0.10
    dev: false
    resolution:
      integrity: sha512-6k0a2rZryzGm5Ihx+aFMuO1GgelgIz+7HhB4PH4OEndD5q2zGn1mDfRdNrulspOfR6JXkb2sThhDK41CSK85QA==
  /d3-time/1.0.10:
    dev: false
    resolution:
      integrity: sha512-hF+NTLCaJHF/JqHN5hE8HVGAXPStEq6/omumPE/SxyHVrR7/qQxusFDo0t0c/44+sCGHthC7yNGFZIEgju0P8g==
  /d3-timer/1.0.9:
    dev: false
    resolution:
      integrity: sha512-rT34J5HnQUHhcLvhSB9GjCkN0Ddd5Y8nCwDBG2u6wQEeYxT/Lf51fTFFkldeib/sE/J0clIe0pnCfs6g/lRbyg==
  /d3-transition/1.2.0:
    dependencies:
      d3-color: 1.2.3
      d3-dispatch: 1.0.5
      d3-ease: 1.0.5
      d3-interpolate: 1.3.2
      d3-selection: 1.4.0
      d3-timer: 1.0.9
    dev: false
    resolution:
      integrity: sha512-VJ7cmX/FPIPJYuaL2r1o1EMHLttvoIuZhhuAlRoOxDzogV8iQS6jYulDm3xEU3TqL80IZIhI551/ebmCMrkvhw==
  /d3-voronoi/1.1.4:
    dev: false
    resolution:
      integrity: sha512-dArJ32hchFsrQ8uMiTBLq256MpnZjeuBtdHpaDlYuQyjU0CVzCJl/BVW+SkszaAeH95D/8gxqAhgx0ouAWAfRg==
  /d3-zoom/1.7.3:
    dependencies:
      d3-dispatch: 1.0.5
      d3-drag: 1.2.3
      d3-interpolate: 1.3.2
      d3-selection: 1.4.0
      d3-transition: 1.2.0
    dev: false
    resolution:
      integrity: sha512-xEBSwFx5Z9T3/VrwDkMt+mr0HCzv7XjpGURJ8lWmIC8wxe32L39eWHIasEe/e7Ox8MPU4p1hvH8PKN2olLzIBg==
  /d3/5.8.0:
    dependencies:
      d3-array: 1.2.4
      d3-axis: 1.0.12
      d3-brush: 1.0.6
      d3-chord: 1.0.6
      d3-collection: 1.0.7
      d3-color: 1.2.3
      d3-contour: 1.3.2
      d3-dispatch: 1.0.5
      d3-drag: 1.2.3
      d3-dsv: 1.0.10
      d3-ease: 1.0.5
      d3-fetch: 1.1.2
      d3-force: 1.2.0
      d3-format: 1.3.2
      d3-geo: 1.11.3
      d3-hierarchy: 1.1.8
      d3-interpolate: 1.3.2
      d3-path: 1.0.7
      d3-polygon: 1.0.5
      d3-quadtree: 1.0.5
      d3-random: 1.1.2
      d3-scale: 2.2.2
      d3-scale-chromatic: 1.3.3
      d3-selection: 1.4.0
      d3-shape: 1.3.3
      d3-time: 1.0.10
      d3-time-format: 2.1.3
      d3-timer: 1.0.9
      d3-transition: 1.2.0
      d3-voronoi: 1.1.4
      d3-zoom: 1.7.3
    dev: false
    resolution:
      integrity: sha512-0rc4LL3fbyWhAqrxOt00svoxB2qoHHo6Bgs0WGcDPZ8ELqbA09evfeCnuy0ZrYbRHc+hCvBZaTT+GW3pnn05fw==
  /dashdash/1.14.1:
    dependencies:
      assert-plus: 1.0.0
    dev: false
    engines:
      node: '>=0.10'
    resolution:
      integrity: sha1-hTz6D3y+L+1d4gMmuN1YEDX24vA=
  /data-urls/1.1.0:
    dependencies:
      abab: 2.0.0
      whatwg-mimetype: 2.3.0
      whatwg-url: 7.0.0
    dev: false
    resolution:
      integrity: sha512-YTWYI9se1P55u58gL5GkQHW4P6VJBJ5iBT+B5a7i2Tjadhv52paJG0qHX4A0OR6/t52odI64KP2YvFpkDOi3eQ==
  /date-fns/1.30.1:
    dev: false
    resolution:
      integrity: sha512-hBSVCvSmWC+QypYObzwGOd9wqdDpOt+0wl0KbU+R+uuZBS1jN8VsD1ss3irQDknRj5NvxiTF6oj/nDRnN/UQNw==
  /date-now/0.1.4:
    dev: false
    resolution:
      integrity: sha1-6vQ5/U1ISK105cx9vvIAZyueNFs=
  /debug/2.6.9:
    dependencies:
      ms: 2.0.0
    dev: false
    resolution:
      integrity: sha512-bC7ElrdJaJnPbAP+1EotYvqZsb3ecl5wi6Bfi6BJTUcNowp6cvspg0jXznRTKDjm/E7AdgFBVeAPVMNcKGsHMA==
  /debug/3.1.0:
    dependencies:
      ms: 2.0.0
    dev: false
    resolution:
      integrity: sha512-OX8XqP7/1a9cqkxYw2yXss15f26NKWBpDXQd0/uK/KPqdQhxbPa994hnzjcE2VqQpDslf55723cKPUOGSmMY3g==
  /debug/3.2.6:
    dependencies:
      ms: 2.1.1
    dev: false
    resolution:
      integrity: sha512-mel+jf7nrtEl5Pn1Qx46zARXKDpBbvzezse7p7LqINmdoIk8PYP5SySaxEmYv6TZ0JyEKA1hsCId6DIhgITtWQ==
  /debug/4.1.1:
    dependencies:
      ms: 2.1.1
    dev: false
    resolution:
      integrity: sha512-pYAIzeRo8J6KPEaJ0VWOh5Pzkbw/RetuzehGM7QRRX5he4fPHx2rdKMB256ehJCkX+XRQm16eZLqLNS8RSZXZw==
  /decamelize/1.2.0:
    dev: false
    engines:
      node: '>=0.10.0'
    resolution:
      integrity: sha1-9lNNFRSCabIDUue+4m9QH5oZEpA=
  /decamelize/2.0.0:
    dependencies:
      xregexp: 4.0.0
    dev: false
    engines:
      node: '>=4'
    resolution:
      integrity: sha512-Ikpp5scV3MSYxY39ymh45ZLEecsTdv/Xj2CaQfI8RLMuwi7XvjX9H/fhraiSuU+C5w5NTDu4ZU72xNiZnurBPg==
  /decode-uri-component/0.2.0:
    dev: false
    engines:
      node: '>=0.10'
    resolution:
      integrity: sha1-6zkTMzRYd1y4TNGh+uBiEGu4dUU=
  /decompress-response/3.3.0:
    dependencies:
      mimic-response: 1.0.1
    dev: false
    engines:
      node: '>=4'
    optional: true
    resolution:
      integrity: sha1-gKTdMjdIOEv6JICDYirt7Jgq3/M=
  /deep-eql/3.0.1:
    dependencies:
      type-detect: 4.0.8
    dev: false
    engines:
      node: '>=0.12'
    resolution:
      integrity: sha512-+QeIQyN5ZuO+3Uk5DYh6/1eKO0m0YmJFGNmFHGACpf1ClL1nmlV/p4gNgbl2pJGxgXb4faqo6UE+M5ACEMyVcw==
  /deep-equal/1.0.1:
    dev: false
    resolution:
      integrity: sha1-9dJgKStmDghO/0zbyfCK0yR0SLU=
  /deep-extend/0.6.0:
    dev: false
    engines:
      node: '>=4.0.0'
    optional: true
    resolution:
      integrity: sha512-LOHxIOaPYdHlJRtCQfDIVZtfw/ufM8+rVj649RIHzcm/vGwQRXFt6OPqIFWsm2XEMrNIEtWR64sY1LEKD2vAOA==
  /deep-is/0.1.3:
    dev: false
    resolution:
      integrity: sha1-s2nW+128E+7PUk+RsHD+7cNXzzQ=
  /deepmerge/2.2.1:
    dev: false
    engines:
      node: '>=0.10.0'
    optional: true
    resolution:
      integrity: sha512-R9hc1Xa/NOBi9WRVUWg19rl1UB7Tt4kuPd+thNJgFZoxXsTz7ncaPaeIm+40oSGuP33DfMb4sZt1QIGiJzC4EA==
  /default-gateway/2.7.2:
    dependencies:
      execa: 0.10.0
      ip-regex: 2.1.0
    dev: false
    engines:
      node: '>=4'
    resolution:
      integrity: sha512-lAc4i9QJR0YHSDFdzeBQKfZ1SRDG3hsJNEkrpcZa8QhBfidLAilT60BDEIVUUGqosFp425KOgB3uYqcnQrWafQ==
  /defaults/1.0.3:
    dependencies:
      clone: 1.0.4
    dev: false
    resolution:
      integrity: sha1-xlYFHpgX2f8I7YgUd/P+QBnz730=
  /define-properties/1.1.3:
    dependencies:
      object-keys: 1.0.12
    dev: false
    engines:
      node: '>= 0.4'
    resolution:
      integrity: sha512-3MqfYKj2lLzdMSf8ZIZE/V+Zuy+BgD6f164e8K2w7dgnpKArBDerGYpM46IYYcjnkdPNMjPk9A6VFB8+3SKlXQ==
  /define-property/0.2.5:
    dependencies:
      is-descriptor: 0.1.6
    dev: false
    engines:
      node: '>=0.10.0'
    resolution:
      integrity: sha1-w1se+RjsPJkPmlvFe+BKrOxcgRY=
  /define-property/1.0.0:
    dependencies:
      is-descriptor: 1.0.2
    dev: false
    engines:
      node: '>=0.10.0'
    resolution:
      integrity: sha1-dp66rz9KY6rTr56NMEybvnm/sOY=
  /define-property/2.0.2:
    dependencies:
      is-descriptor: 1.0.2
      isobject: 3.0.1
    dev: false
    engines:
      node: '>=0.10.0'
    resolution:
      integrity: sha512-jwK2UV4cnPpbcG7+VRARKTZPUWowwXA8bzH5NP6ud0oeAxyYPuGZUAC7hMugpCdz4BeSZl2Dl9k66CHJ/46ZYQ==
  /defined/1.0.0:
    dev: false
    resolution:
      integrity: sha1-yY2bzvdWdBiOEQlpFRGZ45sfppM=
  /del/3.0.0:
    dependencies:
      globby: 6.1.0
      is-path-cwd: 1.0.0
      is-path-in-cwd: 1.0.1
      p-map: 1.2.0
      pify: 3.0.0
      rimraf: 2.6.3
    dev: false
    engines:
      node: '>=4'
    resolution:
      integrity: sha1-U+z2mf/LyzljdpGrE7rxYIGXZuU=
  /delayed-stream/1.0.0:
    dev: false
    engines:
      node: '>=0.4.0'
    resolution:
      integrity: sha1-3zrhmayt+31ECqrgsp4icrJOxhk=
  /delegates/1.0.0:
    dev: false
    resolution:
      integrity: sha1-hMbhWbgZBP3KWaDvRM2HDTElD5o=
  /denque/1.4.0:
    dev: false
    engines:
      node: '>=0.10'
    resolution:
      integrity: sha512-gh513ac7aiKrAgjiIBWZG0EASyDF9p4JMWwKA8YU5s9figrL5SRNEMT6FDynsegakuhWd1wVqTvqvqAoDxw7wQ==
  /depd/1.1.2:
    dev: false
    engines:
      node: '>= 0.6'
    resolution:
      integrity: sha1-m81S4UwJd2PnSbJ0xDRu0uVgtak=
  /des.js/1.0.0:
    dependencies:
      inherits: 2.0.3
      minimalistic-assert: 1.0.1
    dev: false
    resolution:
      integrity: sha1-wHTS4qpqipoH29YfmhXCzYPsjsw=
  /destroy/1.0.4:
    dev: false
    resolution:
      integrity: sha1-l4hXRCxEdJ5CBmE+N5RiBYJqvYA=
  /detect-file/1.0.0:
    dev: false
    engines:
      node: '>=0.10.0'
    resolution:
      integrity: sha1-8NZtA2cqglyxtzvbP+YjEMjlUrc=
  /detect-libc/1.0.3:
    dev: false
    engines:
      node: '>=0.10'
    hasBin: true
    optional: true
    resolution:
      integrity: sha1-+hN8S9aY7fVc1c0CrFWfkaTEups=
  /detect-node/2.0.4:
    dev: false
    resolution:
      integrity: sha512-ZIzRpLJrOj7jjP2miAtgqIfmzbxa4ZOr5jJc601zklsfEx9oTzmmj2nVpIPRpNlRTIh8lc1kyViIY7BWSGNmKw==
  /diagnostics/1.1.1:
    dependencies:
      colorspace: 1.1.1
      enabled: 1.0.2
      kuler: 1.0.1
    dev: false
    resolution:
      integrity: sha512-8wn1PmdunLJ9Tqbx+Fx/ZEuHfJf4NKSN2ZBj7SJC/OWRWha843+WsTjqMe1B5E3p28jqBlp+mJ2fPVxPyNgYKQ==
  /diff/3.5.0:
    dev: false
    engines:
      node: '>=0.3.1'
    resolution:
      integrity: sha512-A46qtFgd+g7pDZinpnwiRJtxbC1hpgf0uzP3iG89scHk0AUC7A1TGxf5OiiOUv/JMZR8GOt8hL900hV0bOy5xA==
  /diffie-hellman/5.0.3:
    dependencies:
      bn.js: 4.11.8
      miller-rabin: 4.0.1
      randombytes: 2.0.6
    dev: false
    resolution:
      integrity: sha512-kqag/Nl+f3GwyK25fhUMYj81BUOrZ9IuJsjIcDE5icNM9FJHAVm3VcUDxdLPoQtTuUylWm6ZIknYJwwaPxsUzg==
  /dns-equal/1.0.0:
    dev: false
    resolution:
      integrity: sha1-s55/HabrCnW6nBcySzR1PEfgZU0=
  /dns-packet/1.3.1:
    dependencies:
      ip: 1.1.5
      safe-buffer: 5.1.2
    dev: false
    resolution:
      integrity: sha512-0UxfQkMhYAUaZI+xrNZOz/as5KgDU0M/fQ9b6SpkyLbk3GEswDi6PADJVaYJradtRVsRIlF1zLyOodbcTCDzUg==
  /dns-txt/2.0.2:
    dependencies:
      buffer-indexof: 1.1.1
    dev: false
    resolution:
      integrity: sha1-uR2Ab10nGI5Ks+fRB9iBocxGQrY=
  /dom-converter/0.2.0:
    dependencies:
      utila: 0.4.0
    dev: false
    resolution:
      integrity: sha512-gd3ypIPfOMr9h5jIKq8E3sHOTCjeirnl0WK5ZdS1AW0Odt0b1PaWaHdJ4Qk4klv+YB9aJBS7mESXjFoDQPu6DA==
  /dom-serializer/0.1.0:
    dependencies:
      domelementtype: 1.1.3
      entities: 1.1.2
    dev: false
    resolution:
      integrity: sha1-BzxpdUbOB4DOI75KKOKT5AvDDII=
  /dom-walk/0.1.1:
    dev: false
    resolution:
      integrity: sha1-ZyIm3HTI95mtNTB9+TaroRrNYBg=
  /domain-browser/1.2.0:
    dev: false
    engines:
      node: '>=0.4'
      npm: '>=1.2'
    resolution:
      integrity: sha512-jnjyiM6eRyZl2H+W8Q/zLMA481hzi0eszAaBUzIVnmYVDBbnLxVNnfu1HgEBvCbL+71FrxMl3E6lpKH7Ge3OXA==
  /domelementtype/1.1.3:
    dev: false
    resolution:
      integrity: sha1-vSh3PiZCiBrsUVRJJCmcXNgiGFs=
  /domelementtype/1.3.1:
    dev: false
    resolution:
      integrity: sha512-BSKB+TSpMpFI/HOxCNr1O8aMOTZ8hT3pM3GQ0w/mWRmkhEDSFJkkyzz4XQsBV44BChwGkrDfMyjVD0eA2aFV3w==
  /domexception/1.0.1:
    dependencies:
      webidl-conversions: 4.0.2
    dev: false
    resolution:
      integrity: sha512-raigMkn7CJNNo6Ihro1fzG7wr3fHuYVytzquZKX5n0yizGsTcYgzdIUwj1X9pK0VvjeihV+XiclP+DjwbsSKug==
  /domhandler/2.1.0:
    dependencies:
      domelementtype: 1.3.1
    dev: false
    resolution:
      integrity: sha1-0mRvXlf2w7qxHPbLBdPArPdBJZQ=
  /domutils/1.1.6:
    dependencies:
      domelementtype: 1.3.1
    dev: false
    resolution:
      integrity: sha1-vdw94Jm5ou+sxRxiPyj0FuzFdIU=
  /domutils/1.5.1:
    dependencies:
      dom-serializer: 0.1.0
      domelementtype: 1.3.1
    dev: false
    resolution:
      integrity: sha1-3NhIiib1Y9YQeeSMn3t+Mjc2gs8=
  /double-ended-queue/2.1.0-0:
    dev: false
    resolution:
      integrity: sha1-ED01J/0xUo9AGIEwyEHv3XgmTlw=
  /duplexer/0.1.1:
    dev: false
    resolution:
      integrity: sha1-rOb/gIwc5mtX0ev5eXessCM0z8E=
  /duplexify/3.7.1:
    dependencies:
      end-of-stream: 1.4.1
      inherits: 2.0.3
      readable-stream: 2.3.6
      stream-shift: 1.0.0
    dev: false
    resolution:
      integrity: sha512-07z8uv2wMyS51kKhD1KsdXJg5WQ6t93RneqRxUHnskXVtlYYkLqM0gqStQZ3pj073g687jPCHrqNfCzawLYh5g==
  /easy-stack/1.0.0:
    dev: false
    engines:
      node: '>=6.0.0'
    resolution:
      integrity: sha1-EskbMIWjfwuqM26UhurEv5Tj54g=
  /ecc-jsbn/0.1.2:
    dependencies:
      jsbn: 0.1.1
      safer-buffer: 2.1.2
    dev: false
    resolution:
      integrity: sha1-OoOpBOVDUyh4dMVkt1SThoSamMk=
  /ecdsa-sig-formatter/1.0.10:
    dependencies:
      safe-buffer: 5.1.2
    dev: false
    resolution:
      integrity: sha1-HFlQAPBKiJffuFAAiSoPTDOvhsM=
  /ee-first/1.1.1:
    dev: false
    resolution:
      integrity: sha1-WQxhFWsK4vTwJVcyoViyZrxWsh0=
  /ejs/2.6.1:
    dev: false
    engines:
      node: '>=0.10.0'
    resolution:
      integrity: sha512-0xy4A/twfrRCnkhfk8ErDi5DqdAsAqeGxht4xkCUrsvhhbQNs7E+4jV0CN7+NKIY0aHE72+XvqtBIXzD31ZbXQ==
  /elliptic/6.4.1:
    dependencies:
      bn.js: 4.11.8
      brorand: 1.1.0
      hash.js: 1.1.7
      hmac-drbg: 1.0.1
      inherits: 2.0.3
      minimalistic-assert: 1.0.1
      minimalistic-crypto-utils: 1.0.1
    dev: false
    resolution:
      integrity: sha512-BsXLz5sqX8OHcsh7CqBMztyXARmGQ3LWPtGjJi6DiJHq5C/qvi9P3OqgswKSDftbu8+IoI/QDTAm2fFnQ9SZSQ==
  /emojis-list/2.1.0:
    dev: false
    engines:
      node: '>= 0.10'
    resolution:
      integrity: sha1-TapNnbAPmBmIDHn6RXrlsJof04k=
  /enabled/1.0.2:
    dependencies:
      env-variable: 0.0.5
    dev: false
    resolution:
      integrity: sha1-ll9lE9LC0cX0ZStkouM5ZGf8L5M=
  /encodeurl/1.0.2:
    dev: false
    engines:
      node: '>= 0.8'
    resolution:
      integrity: sha1-rT/0yG7C0CkyL1oCw6mmBslbP1k=
  /end-of-stream/1.4.1:
    dependencies:
      once: 1.4.0
    dev: false
    resolution:
      integrity: sha512-1MkrZNvWTKCaigbn+W15elq2BB/L22nqrSY5DKlo3X6+vclJm8Bb5djXJBmEX6fS3+zCh/F4VBK5Z2KxJt4s2Q==
  /engine.io-client/3.3.2:
    dependencies:
      component-emitter: 1.2.1
      component-inherit: 0.0.3
      debug: 3.1.0
      engine.io-parser: 2.1.3
      has-cors: 1.1.0
      indexof: 0.0.1
      parseqs: 0.0.5
      parseuri: 0.0.5
      ws: 6.1.3
      xmlhttprequest-ssl: 1.5.5
      yeast: 0.1.2
    dev: false
    resolution:
      integrity: sha512-y0CPINnhMvPuwtqXfsGuWE8BB66+B6wTtCofQDRecMQPYX3MYUZXFNKDhdrSe3EVjgOu4V3rxdeqN/Tr91IgbQ==
  /engine.io-parser/2.1.3:
    dependencies:
      after: 0.8.2
      arraybuffer.slice: 0.0.7
      base64-arraybuffer: 0.1.5
      blob: 0.0.5
      has-binary2: 1.0.3
    dev: false
    resolution:
      integrity: sha512-6HXPre2O4Houl7c4g7Ic/XzPnHBvaEmN90vtRO9uLmwtRqQmTOw0QMevL1TOfL2Cpu1VzsaTmMotQgMdkzGkVA==
  /engine.io/3.3.2:
    dependencies:
      accepts: 1.3.5
      base64id: 1.0.0
      cookie: 0.3.1
      debug: 3.1.0
      engine.io-parser: 2.1.3
      ws: 6.1.3
    dev: false
    resolution:
      integrity: sha512-AsaA9KG7cWPXWHp5FvHdDWY3AMWeZ8x+2pUVLcn71qE5AtAzgGbxuclOytygskw8XGmiQafTmnI9Bix3uihu2w==
  /enhanced-resolve/4.1.0:
    dependencies:
      graceful-fs: 4.1.15
      memory-fs: 0.4.1
      tapable: 1.1.1
    dev: false
    engines:
      node: '>=6.9.0'
    resolution:
      integrity: sha512-F/7vkyTtyc/llOIn8oWclcB25KdRaiPBpZYDgJHgh/UHtpgT2p2eldQgtQnLtUvfMKPKxbRaQM/hHkvLHt1Vng==
  /entities/1.1.2:
    dev: false
    resolution:
      integrity: sha512-f2LZMYl1Fzu7YSBKg+RoROelpOaNrcGmE9AZubeDfrCEia483oW4MI4VyFd5VNHIgQ/7qm1I0wUHK1eJnn2y2w==
  /env-variable/0.0.5:
    dev: false
    resolution:
      integrity: sha512-zoB603vQReOFvTg5xMl9I1P2PnHsHQQKTEowsKKD7nseUfJq6UWzK+4YtlWUO1nhiQUxe6XMkk+JleSZD1NZFA==
  /errno/0.1.7:
    dependencies:
      prr: 1.0.1
    dev: false
    hasBin: true
    resolution:
      integrity: sha512-MfrRBDWzIWifgq6tJj60gkAwtLNb6sQPlcFrSOflcP1aFmmruKQ2wRnze/8V6kgyz7H3FF8Npzv78mZ7XLLflg==
  /error-ex/1.3.2:
    dependencies:
      is-arrayish: 0.2.1
    dev: false
    resolution:
      integrity: sha512-7dFHNmqeFSEt2ZBsCriorKnn3Z2pj+fd9kmI6QoWw4//DL+icEBfc0U7qJCisqrTsKTjw4fNFy2pW9OqStD84g==
  /es-abstract/1.13.0:
    dependencies:
      es-to-primitive: 1.2.0
      function-bind: 1.1.1
      has: 1.0.3
      is-callable: 1.1.4
      is-regex: 1.0.4
      object-keys: 1.0.12
    dev: false
    engines:
      node: '>= 0.4'
    resolution:
      integrity: sha512-vDZfg/ykNxQVwup/8E1BZhVzFfBxs9NqMzGcvIJrqg5k2/5Za2bWo40dK2J1pgLngZ7c+Shh8lwYtLGyrwPutg==
  /es-to-primitive/1.2.0:
    dependencies:
      is-callable: 1.1.4
      is-date-object: 1.0.1
      is-symbol: 1.0.2
    dev: false
    engines:
      node: '>= 0.4'
    resolution:
      integrity: sha512-qZryBOJjV//LaxLTV6UC//WewneB3LcXOL9NP++ozKVXsIIIpm/2c13UDiD9Jp2eThsecw9m3jPqDwTyobcdbg==
  /es5-ext/0.10.47:
    dependencies:
      es6-iterator: 2.0.3
      es6-symbol: 3.1.1
      next-tick: 1.0.0
    dev: false
    resolution:
      integrity: sha512-/1TItLfj+TTfWoeRcDn/0FbGV6SNo4R+On2GGVucPU/j3BWnXE2Co8h8CTo4Tu34gFJtnmwS9xiScKs4EjZhdw==
  /es6-error/2.1.1:
    dev: false
    resolution:
      integrity: sha1-kThDAexe0cmnJH0RKCRyFvA1R80=
  /es6-iterator/2.0.3:
    dependencies:
      d: 1.0.0
      es5-ext: 0.10.47
      es6-symbol: 3.1.1
    dev: false
    resolution:
      integrity: sha1-p96IkUGgWpSwhUQDstCg+/qY87c=
  /es6-map/0.1.5:
    dependencies:
      d: 1.0.0
      es5-ext: 0.10.47
      es6-iterator: 2.0.3
      es6-set: 0.1.5
      es6-symbol: 3.1.1
      event-emitter: 0.3.5
    dev: false
    resolution:
      integrity: sha1-kTbgUD3MBqMBaQ8LsU/042TpSfA=
  /es6-set/0.1.5:
    dependencies:
      d: 1.0.0
      es5-ext: 0.10.47
      es6-iterator: 2.0.3
      es6-symbol: 3.1.1
      event-emitter: 0.3.5
    dev: false
    resolution:
      integrity: sha1-0rPsXU2ADO2BjbU40ol02wpzzLE=
  /es6-symbol/3.1.1:
    dependencies:
      d: 1.0.0
      es5-ext: 0.10.47
    dev: false
    resolution:
      integrity: sha1-vwDvT9q2uhtG7Le2KbTH7VcVzHc=
  /es6-templates/0.2.3:
    dependencies:
      recast: 0.11.23
      through: 2.3.8
    dev: false
    resolution:
      integrity: sha1-XLmsn7He1usSOTQrgdeSu7QHjuQ=
  /escape-html/1.0.3:
    dev: false
    resolution:
      integrity: sha1-Aljq5NPQwJdN4cFpGI7wBR0dGYg=
  /escape-string-regexp/1.0.5:
    dev: false
    engines:
      node: '>=0.8.0'
    resolution:
      integrity: sha1-G2HAViGQqN/2rjuyzwIAyhMLhtQ=
  /escodegen/1.11.0:
    dependencies:
      esprima: 3.1.3
      estraverse: 4.2.0
      esutils: 2.0.2
      optionator: 0.8.2
    dev: false
    engines:
      node: '>=4.0'
    hasBin: true
    optionalDependencies:
      source-map: 0.6.1
    resolution:
      integrity: sha512-IeMV45ReixHS53K/OmfKAIztN/igDHzTJUhZM3k1jMhIZWjk45SMwAtBsEXiJp3vSPmTcu6CXn7mDvFHRN66fw==
  /eslint-scope/4.0.0:
    dependencies:
      esrecurse: 4.2.1
      estraverse: 4.2.0
    dev: false
    engines:
      node: '>=4.0.0'
    resolution:
      integrity: sha512-1G6UTDi7Jc1ELFwnR58HV4fK9OQK4S6N985f166xqXxpjU6plxFISJa2Ba9KCQuFa8RCnj/lSFJbHo7UFDBnUA==
  /esprima/3.1.3:
    dev: false
    engines:
      node: '>=4'
    hasBin: true
    resolution:
      integrity: sha1-/cpRzuYTOJXjyI1TXOSdv/YqRjM=
  /esprima/4.0.1:
    dev: false
    engines:
      node: '>=4'
    hasBin: true
    resolution:
      integrity: sha512-eGuFFw7Upda+g4p+QHvnW0RyTX/SVeJBDM/gCtMARO0cLuT2HcEKnTPvhjV6aGeqrCB/sbNop0Kszm0jsaWU4A==
  /esrecurse/4.2.1:
    dependencies:
      estraverse: 4.2.0
    dev: false
    engines:
      node: '>=4.0'
    resolution:
      integrity: sha512-64RBB++fIOAXPw3P9cy89qfMlvZEXZkqqJkjqqXIvzP5ezRZjW+lPWjw35UX/3EhUPFYbg5ER4JYgDw4007/DQ==
  /estraverse/4.2.0:
    dev: false
    engines:
      node: '>=0.10.0'
    resolution:
      integrity: sha1-De4/7TH81GlhjOc0IJn8GvoL2xM=
  /esutils/2.0.2:
    dev: false
    engines:
      node: '>=0.10.0'
    resolution:
      integrity: sha1-Cr9PHKpbyx96nYrMbepPqqBLrJs=
  /etag/1.8.1:
    dev: false
    engines:
      node: '>= 0.6'
    resolution:
      integrity: sha1-Qa4u62XvpiJorr/qg6x9eSmbCIc=
  /event-emitter/0.3.5:
    dependencies:
      d: 1.0.0
      es5-ext: 0.10.47
    dev: false
    resolution:
      integrity: sha1-34xp7vFkeSPHFXuc6DhAYQsCzDk=
  /event-pubsub/4.3.0:
    dev: false
    engines:
      node: '>=4.0.0'
    resolution:
      integrity: sha512-z7IyloorXvKbFx9Bpie2+vMJKKx1fH1EN5yiTfp8CiLOTptSYy1g8H4yDpGlEdshL1PBiFtBHepF2cNsqeEeFQ==
  /eventemitter3/3.1.0:
    dev: false
    resolution:
      integrity: sha512-ivIvhpq/Y0uSjcHDcOIccjmYjGLcP09MFGE7ysAwkAvkXfpZlC985pH2/ui64DKazbTW/4kN3yqozUxlXzI6cA==
  /events/3.0.0:
    dev: false
    engines:
      node: '>=0.8.x'
    resolution:
      integrity: sha512-Dc381HFWJzEOhQ+d8pkNon++bk9h6cdAoAj4iE6Q4y6xgTzySWXlKn05/TVNpjnfRqi/X0EpJEJohPjNI3zpVA==
  /eventsource/1.0.7:
    dependencies:
      original: 1.0.2
    dev: false
    engines:
      node: '>=0.12.0'
    resolution:
      integrity: sha512-4Ln17+vVT0k8aWq+t/bF5arcS3EpT9gYtW66EPacdj/mAFevznsnyoHLPy2BA8gbIQeIHoPsvwmfBftfcG//BQ==
  /evp_bytestokey/1.0.3:
    dependencies:
      md5.js: 1.3.5
      safe-buffer: 5.1.2
    dev: false
    resolution:
      integrity: sha512-/f2Go4TognH/KvCISP7OUsHn85hT9nUkxxA9BEWxFn+Oj9o8ZNLm/40hdlgSLyuOimsrTKLUMEorQexp/aPQeA==
  /execa/0.10.0:
    dependencies:
      cross-spawn: 6.0.5
      get-stream: 3.0.0
      is-stream: 1.1.0
      npm-run-path: 2.0.2
      p-finally: 1.0.0
      signal-exit: 3.0.2
      strip-eof: 1.0.0
    dev: false
    engines:
      node: '>=4'
    resolution:
      integrity: sha512-7XOMnz8Ynx1gGo/3hyV9loYNPWM94jG3+3T3Y8tsfSstFmETmENCMU/A/zj8Lyaj1lkgEepKepvd6240tBRvlw==
  /execa/1.0.0:
    dependencies:
      cross-spawn: 6.0.5
      get-stream: 4.1.0
      is-stream: 1.1.0
      npm-run-path: 2.0.2
      p-finally: 1.0.0
      signal-exit: 3.0.2
      strip-eof: 1.0.0
    dev: false
    engines:
      node: '>=6'
    resolution:
      integrity: sha512-adbxcyWV46qiHyvSp50TKt05tB4tK3HcmF7/nxfAdhnox83seTDbwnaqKO4sXRy7roHAIFqJP/Rw/AuEbX61LA==
  /expand-brackets/2.1.4:
    dependencies:
      debug: 2.6.9
      define-property: 0.2.5
      extend-shallow: 2.0.1
      posix-character-classes: 0.1.1
      regex-not: 1.0.2
      snapdragon: 0.8.2
      to-regex: 3.0.2
    dev: false
    engines:
      node: '>=0.10.0'
    resolution:
      integrity: sha1-t3c14xXOMPa27/D4OwQVGiJEliI=
  /expand-template/2.0.3:
    dev: false
    engines:
      node: '>=6'
    optional: true
    resolution:
      integrity: sha512-XYfuKMvj4O35f/pOXLObndIRvyQ+/+6AhODh+OKWj9S9498pHHn/IMszH+gt0fBCRWMNfk1ZSp5x3AifmnI2vg==
  /expand-tilde/2.0.2:
    dependencies:
      homedir-polyfill: 1.0.1
    dev: false
    engines:
      node: '>=0.10.0'
    resolution:
      integrity: sha1-l+gBqgUt8CRU3kawK/YhZCzchQI=
  /express-session/1.15.6:
    dependencies:
      cookie: 0.3.1
      cookie-signature: 1.0.6
      crc: 3.4.4
      debug: 2.6.9
      depd: 1.1.2
      on-headers: 1.0.1
      parseurl: 1.3.2
      uid-safe: 2.1.5
      utils-merge: 1.0.1
    dev: false
    engines:
      node: '>= 0.8.0'
    resolution:
      integrity: sha512-r0nrHTCYtAMrFwZ0kBzZEXa1vtPVrw0dKvGSrKP4dahwBQ1BJpF2/y1Pp4sCD/0kvxV4zZeclyvfmw0B4RMJQA==
  /express/4.16.4:
    dependencies:
      accepts: 1.3.5
      array-flatten: 1.1.1
      body-parser: 1.18.3
      content-disposition: 0.5.2
      content-type: 1.0.4
      cookie: 0.3.1
      cookie-signature: 1.0.6
      debug: 2.6.9
      depd: 1.1.2
      encodeurl: 1.0.2
      escape-html: 1.0.3
      etag: 1.8.1
      finalhandler: 1.1.1
      fresh: 0.5.2
      merge-descriptors: 1.0.1
      methods: 1.1.2
      on-finished: 2.3.0
      parseurl: 1.3.2
      path-to-regexp: 0.1.7
      proxy-addr: 2.0.4
      qs: 6.5.2
      range-parser: 1.2.0
      safe-buffer: 5.1.2
      send: 0.16.2
      serve-static: 1.13.2
      setprototypeof: 1.1.0
      statuses: 1.4.0
      type-is: 1.6.16
      utils-merge: 1.0.1
      vary: 1.1.2
    dev: false
    engines:
      node: '>= 0.10.0'
    resolution:
      integrity: sha512-j12Uuyb4FMrd/qQAm6uCHAkPtO8FDTRJZBDd5D2KOL2eLaz1yUNdUB/NOIyq0iU4q4cFarsUCrnFDPBcnksuOg==
  /extend-shallow/2.0.1:
    dependencies:
      is-extendable: 0.1.1
    dev: false
    engines:
      node: '>=0.10.0'
    resolution:
      integrity: sha1-Ua99YUrZqfYQ6huvu5idaxxWiQ8=
  /extend-shallow/3.0.2:
    dependencies:
      assign-symbols: 1.0.0
      is-extendable: 1.0.1
    dev: false
    engines:
      node: '>=0.10.0'
    resolution:
      integrity: sha1-Jqcarwc7OfshJxcnRhMcJwQCjbg=
  /extend/3.0.2:
    dev: false
    resolution:
      integrity: sha512-fjquC59cD7CyW6urNXK0FBufkZcoiGG80wTuPujX590cB5Ttln20E2UB4S/WARVqhXffZl2LNgS+gQdPIIim/g==
  /extglob/2.0.4:
    dependencies:
      array-unique: 0.3.2
      define-property: 1.0.0
      expand-brackets: 2.1.4
      extend-shallow: 2.0.1
      fragment-cache: 0.2.1
      regex-not: 1.0.2
      snapdragon: 0.8.2
      to-regex: 3.0.2
    dev: false
    engines:
      node: '>=0.10.0'
    resolution:
      integrity: sha512-Nmb6QXkELsuBr24CJSkilo6UHHgbekK5UiZgfE6UHD3Eb27YC6oD+bhcT+tJ6cl8dmsgdQxnWlcry8ksBIBLpw==
  /extsprintf/1.3.0:
    dev: false
    engines:
      '0': node >=0.6.0
    resolution:
      integrity: sha1-lpGEQOMEGnpBT4xS48V06zw+HgU=
  /extsprintf/1.4.0:
    dev: false
    engines:
      '0': node >=0.6.0
    resolution:
      integrity: sha1-4mifjzVvrWLMplo6kcXfX5VRaS8=
  /fast-deep-equal/2.0.1:
    dev: false
    resolution:
      integrity: sha1-ewUhjd+WZ79/Nwv3/bLLFf3Qqkk=
  /fast-json-stable-stringify/2.0.0:
    dev: false
    resolution:
      integrity: sha1-1RQsDK7msRifh9OnYREGT4bIu/I=
  /fast-levenshtein/2.0.6:
    dev: false
    resolution:
      integrity: sha1-PYpcZog6FqMMqGQ+hR8Zuqd5eRc=
  /fast-safe-stringify/2.0.6:
    dev: false
    resolution:
      integrity: sha512-q8BZ89jjc+mz08rSxROs8VsrBBcn1SIw1kq9NjolL509tkABRk9io01RAjSaEv1Xb2uFLt8VtRiZbGp5H8iDtg==
  /fastparse/1.1.2:
    dev: false
    resolution:
      integrity: sha512-483XLLxTVIwWK3QTrMGRqUfUpoOs/0hbQrl2oz4J0pAcm3A3bu84wxTFqGqkJzewCLdME38xJLJAxBABfQT8sQ==
  /faye-websocket/0.10.0:
    dependencies:
      websocket-driver: 0.7.0
    dev: false
    engines:
      node: '>=0.4.0'
    resolution:
      integrity: sha1-TkkvjQTftviQA1B/btvy1QHnxvQ=
  /faye-websocket/0.11.1:
    dependencies:
      websocket-driver: 0.7.0
    dev: false
    engines:
      node: '>=0.8.0'
    resolution:
      integrity: sha1-8O/hjE9W5PQK/H4Gxxn9XuYYjzg=
  /fecha/2.3.3:
    dev: false
    resolution:
      integrity: sha512-lUGBnIamTAwk4znq5BcqsDaxSmZ9nDVJaij6NvRt/Tg4R69gERA+otPKbS86ROw9nxVMw2/mp1fnaiWqbs6Sdg==
  /figgy-pudding/3.5.1:
    dev: false
    resolution:
      integrity: sha512-vNKxJHTEKNThjfrdJwHc7brvM6eVevuO5nTj6ez8ZQ1qbXTvGthucRF7S4vf2cr71QVnT70V34v0S1DyQsti0w==
  /file-uri-to-path/1.0.0:
    dev: false
    optional: true
    resolution:
      integrity: sha512-0Zt+s3L7Vf1biwWZ29aARiVYLx7iMGnEUl9x33fbB/j3jR81u/O2LbqK+Bm1CDSNDKVtJ/YjwY7TUd5SkeLQLw==
  /filesize/3.6.1:
    dev: false
    engines:
      node: '>= 0.4.0'
    resolution:
      integrity: sha512-7KjR1vv6qnicaPMi1iiTcI85CyYwRO/PSFCu6SvqL8jN2Wjt/NIYQTFtFs7fSDCYOstUkEWIQGFUg5YZQfjlcg==
  /fill-range/4.0.0:
    dependencies:
      extend-shallow: 2.0.1
      is-number: 3.0.0
      repeat-string: 1.6.1
      to-regex-range: 2.1.1
    dev: false
    engines:
      node: '>=0.10.0'
    resolution:
      integrity: sha1-1USBHUKPmOsGpj3EAtJAPDKMOPc=
  /finalhandler/1.1.1:
    dependencies:
      debug: 2.6.9
      encodeurl: 1.0.2
      escape-html: 1.0.3
      on-finished: 2.3.0
      parseurl: 1.3.2
      statuses: 1.4.0
      unpipe: 1.0.0
    dev: false
    engines:
      node: '>= 0.8'
    resolution:
      integrity: sha512-Y1GUDo39ez4aHAw7MysnUD5JzYX+WaIj8I57kO3aEPT1fFRL4sr7mjei97FgnwhAyyzRYmQZaTHb2+9uZ1dPtg==
  /find-cache-dir/1.0.0:
    dependencies:
      commondir: 1.0.1
      make-dir: 1.3.0
      pkg-dir: 2.0.0
    dev: false
    engines:
      node: '>=4'
    resolution:
      integrity: sha1-kojj6ePMN0hxfTnq3hfPcfww7m8=
  /find-cache-dir/2.0.0:
    dependencies:
      commondir: 1.0.1
      make-dir: 1.3.0
      pkg-dir: 3.0.0
    dev: false
    engines:
      node: '>=6'
    resolution:
      integrity: sha512-LDUY6V1Xs5eFskUVYtIwatojt6+9xC9Chnlk/jYOOvn3FAFfSaWddxahDGyNHh0b2dMXa6YW2m0tk8TdVaXHlA==
  /find-up/1.1.2:
    dependencies:
      path-exists: 2.1.0
      pinkie-promise: 2.0.1
    dev: false
    engines:
      node: '>=0.10.0'
    resolution:
      integrity: sha1-ay6YIrGizgpgq2TWEOzK1TyyTQ8=
  /find-up/2.1.0:
    dependencies:
      locate-path: 2.0.0
    dev: false
    engines:
      node: '>=4'
    resolution:
      integrity: sha1-RdG35QbHF93UgndaK3eSCjwMV6c=
  /find-up/3.0.0:
    dependencies:
      locate-path: 3.0.0
    dev: false
    engines:
      node: '>=6'
    resolution:
      integrity: sha512-1yD6RmLI1XBfxugvORwlck6f75tYL+iR0jqwsOrOxMZyGYqUuDhJ0l4AXdO1iX/FTs9cBAMEk1gWSEx1kSbylg==
  /findit/0.1.2:
    dependencies:
      seq: 0.3.5
    dev: false
    resolution:
      integrity: sha1-rH/mAM1qMqNWcoNrdM9vHd4uEfg=
  /findup-sync/2.0.0:
    dependencies:
      detect-file: 1.0.0
      is-glob: 3.1.0
      micromatch: 3.1.10
      resolve-dir: 1.0.1
    dev: false
    engines:
      node: '>= 0.10'
    resolution:
      integrity: sha1-kyaxSIwi0aYIhlCoaQGy2akKLLw=
  /flush-write-stream/1.1.0:
    dependencies:
      inherits: 2.0.3
      readable-stream: 3.1.1
    dev: false
    resolution:
      integrity: sha512-6MHED/cmsyux1G4/Cek2Z776y9t7WCNd3h2h/HW91vFeU7pzMhA8XvAlDhHcanG5IWuIh/xcC7JASY4WQpG6xg==
  /follow-redirects/1.6.1:
    dependencies:
      debug: 3.1.0
    dev: false
    engines:
      node: '>=4.0'
    resolution:
      integrity: sha512-t2JCjbzxQpWvbhts3l6SH1DKzSrx8a+SsaVf4h6bG4kOXUuPYS/kg2Lr4gQSb7eemaHqJkOThF1BGyjlUkO1GQ==
  /for-each/0.3.3:
    dependencies:
      is-callable: 1.1.4
    dev: false
    resolution:
      integrity: sha512-jqYfLp7mo9vIyQf8ykW2v7A+2N4QjeCeI5+Dz9XraiO1ign81wjiH7Fb9vSOWvQfNtmSa4H2RoQTrrXivdUZmw==
  /for-in/0.1.8:
    dev: false
    engines:
      node: '>=0.10.0'
    resolution:
      integrity: sha1-2Hc5COMSVhCZUrH9ubP6hn0ndeE=
  /for-in/1.0.2:
    dev: false
    engines:
      node: '>=0.10.0'
    resolution:
      integrity: sha1-gQaNKVqBQuwKxybG4iAMMPttXoA=
  /for-own/1.0.0:
    dependencies:
      for-in: 1.0.2
    dev: false
    engines:
      node: '>=0.10.0'
    resolution:
      integrity: sha1-xjMy9BXO3EsE2/5wz4NklMU8tEs=
  /forever-agent/0.6.1:
    dev: false
    resolution:
      integrity: sha1-+8cfDEGt6zf5bFd60e1C2P2sypE=
  /fork-ts-checker-webpack-plugin/0.4.15:
    dependencies:
      babel-code-frame: 6.26.0
      chalk: 2.4.2
      chokidar: 2.0.4
      lodash: 4.17.11
      micromatch: 3.1.10
      minimatch: 3.0.4
      resolve: 1.10.0
      tapable: 1.1.1
    dev: false
    engines:
      node: '>=6.11.5'
    peerDependencies:
      tslint: ^4.0.0 || ^5.0.0
      typescript: ^2.1.0 || ^3.0.0
      webpack: ^2.3.0 || ^3.0.0 || ^4.0.0
    resolution:
      integrity: sha512-qNYuygh2GxXehBvQZ5rI5YlQFn+7ZV6kmkyD9Sgs33dWl73NZdUOB5aCp8v0EXJn176AhPrZP8YCMT3h01fs+g==
  /fork-ts-checker-webpack-plugin/0.4.15/8692cb9cfd8162a67b5930d47da6bdd3:
    dependencies:
      babel-code-frame: 6.26.0
      chalk: 2.4.2
      chokidar: 2.0.4
      lodash: 4.17.11
      micromatch: 3.1.10
      minimatch: 3.0.4
      resolve: 1.10.0
      tapable: 1.1.1
      tslint: /tslint/5.12.1/typescript@3.3.1
      typescript: 3.3.1
      webpack: 4.29.1
    dev: false
    engines:
      node: '>=6.11.5'
    id: registry.npmjs.org/fork-ts-checker-webpack-plugin/0.4.15
    peerDependencies:
      tslint: ^4.0.0 || ^5.0.0
      typescript: ^2.1.0 || ^3.0.0
      webpack: ^2.3.0 || ^3.0.0 || ^4.0.0
    resolution:
      integrity: sha512-qNYuygh2GxXehBvQZ5rI5YlQFn+7ZV6kmkyD9Sgs33dWl73NZdUOB5aCp8v0EXJn176AhPrZP8YCMT3h01fs+g==
  /form-data/2.3.3:
    dependencies:
      asynckit: 0.4.0
      combined-stream: 1.0.7
      mime-types: 2.1.21
    dev: false
    engines:
      node: '>= 0.12'
    resolution:
      integrity: sha512-1lLKB2Mu3aGP1Q/2eCOx0fNbRMe7XdwktwOruhfqqd0rIJWwN4Dh+E3hrPSlDCXnSR7UtZ1N38rVXm+6+MEhJQ==
  /formidable/1.2.1:
    dev: false
    resolution:
      integrity: sha512-Fs9VRguL0gqGHkXS5GQiMCr1VhZBxz0JnJs4JmMp/2jL18Fmbzvv7vOFRU+U8TBkHEE/CX1qDXzJplVULgsLeg==
  /forwarded/0.1.2:
    dev: false
    engines:
      node: '>= 0.6'
    resolution:
      integrity: sha1-mMI9qxF1ZXuMBXPozszZGw/xjIQ=
  /fragment-cache/0.2.1:
    dependencies:
      map-cache: 0.2.2
    dev: false
    engines:
      node: '>=0.10.0'
    resolution:
      integrity: sha1-QpD60n8T6Jvn8zeZxrxaCr//DRk=
  /fresh/0.1.0:
    dev: false
    resolution:
      integrity: sha1-A+SwF4Qk5MLV0ZpU2IFM3JeTSFA=
  /fresh/0.5.2:
    dev: false
    engines:
      node: '>= 0.6'
    resolution:
      integrity: sha1-PYyt2Q2XZWn6g1qx+OSyOhBWBac=
  /from2/2.3.0:
    dependencies:
      inherits: 2.0.3
      readable-stream: 2.3.6
    dev: false
    resolution:
      integrity: sha1-i/tVAr3kpNNs/e6gB/zKIdfjgq8=
  /fs-constants/1.0.0:
    dev: false
    optional: true
    resolution:
      integrity: sha512-y6OAwoSIf7FyjMIv94u+b5rdheZEjzR63GTyZJm5qh4Bi+2YgwLCcI/fPFZkL5PSixOt6ZNKm+w+Hfp/Bciwow==
  /fs-write-stream-atomic/1.0.10:
    dependencies:
      graceful-fs: 4.1.15
      iferr: 0.1.5
      imurmurhash: 0.1.4
      readable-stream: 2.3.6
    dev: false
    resolution:
      integrity: sha1-tH31NJPvkR33VzHnCp3tAYnbQMk=
  /fs.realpath/1.0.0:
    dev: false
    resolution:
      integrity: sha1-FQStJSMVjKpA20onh8sBQRmU6k8=
  /fsevents/1.2.7:
    bundledDependencies:
      - node-pre-gyp
    dependencies:
      nan: 2.12.1
    dev: false
    engines:
      node: '>=4.0'
    optional: true
    requiresBuild: true
    resolution:
      integrity: sha512-Pxm6sI2MeBD7RdD12RYsqaP0nMiwx8eZBXCa6z2L+mRHm2DYrOYwihmhjpkdjUHwQhslWQjRpEgNq4XvBmaAuw==
  /fstream/1.0.11:
    dependencies:
      graceful-fs: 4.1.15
      inherits: 2.0.3
      mkdirp: 0.5.1
      rimraf: 2.6.3
    dev: false
    engines:
      node: '>=0.6'
    resolution:
      integrity: sha1-XB+x8RdHcRTwYyoOtLcbPLD9MXE=
  /function-bind/1.1.1:
    dev: false
    resolution:
      integrity: sha512-yIovAzMX49sF8Yl58fSCWJ5svSLuaibPxXQJFLmBObTuCr0Mf1KiPopGM9NiFjiYBCbfaa2Fh6breQ6ANVTI0A==
  /gauge/2.7.4:
    dependencies:
      aproba: 1.2.0
      console-control-strings: 1.1.0
      has-unicode: 2.0.1
      object-assign: 4.1.1
      signal-exit: 3.0.2
      string-width: 1.0.2
      strip-ansi: 3.0.1
      wide-align: 1.1.3
    dev: false
    resolution:
      integrity: sha1-LANAXHU4w51+s3sxcCLjJfsBi/c=
  /gaze/1.1.3:
    dependencies:
      globule: 1.2.1
    dev: false
    engines:
      node: '>= 4.0.0'
    resolution:
      integrity: sha512-BRdNm8hbWzFzWHERTrejLqwHDfS4GibPoq5wjTPIoJHoBtKGPg3xAFfxmM+9ztbXelxcf2hwQcaz1PtmFeue8g==
  /geocoder/0.2.3:
    dependencies:
      request: 2.88.0
      underscore: 1.3.3
    dev: false
    optionalDependencies:
      xml2js: 0.2.0
    resolution:
      integrity: sha1-nR4xZTh95QUXms8K6HgC+wAI95w=
  /get-caller-file/1.0.3:
    dev: false
    resolution:
      integrity: sha512-3t6rVToeoZfYSGd8YoLFR2DJkiQrIiUrGcjvFX2mDw3bn6k2OtwHN0TNCLbBO+w8qTvimhDkv+LSscbJY1vE6w==
  /get-func-name/2.0.0:
    dev: false
    resolution:
      integrity: sha1-6td0q+5y4gQJQzoGY2YCPdaIekE=
  /get-stdin/4.0.1:
    dev: false
    engines:
      node: '>=0.10.0'
    resolution:
      integrity: sha1-uWjGsKBDhDJJAui/Gl3zJXmkUP4=
  /get-stream/3.0.0:
    dev: false
    engines:
      node: '>=4'
    resolution:
      integrity: sha1-jpQ9E1jcN1VQVOy+LtsFqhdO3hQ=
  /get-stream/4.1.0:
    dependencies:
      pump: 3.0.0
    dev: false
    engines:
      node: '>=6'
    resolution:
      integrity: sha512-GMat4EJ5161kIy2HevLlr4luNjBgvmj413KaQA7jt4V8B4RDsfpHk7WQ9GVqfYyyx8OS/L66Kox+rJRNklLK7w==
  /get-value/2.0.6:
    dev: false
    engines:
      node: '>=0.10.0'
    resolution:
      integrity: sha1-3BXKHGcjh8p2vTesCjlbogQqLCg=
  /getos/3.1.1:
    dependencies:
      async: 2.6.1
    dev: false
    resolution:
      integrity: sha512-oUP1rnEhAr97rkitiszGP9EgDVYnmchgFzfqRzSkgtfv7ai6tEi7Ko8GgjNXts7VLWEqrTWyhsOKLe5C5b/Zkg==
  /getpass/0.1.7:
    dependencies:
      assert-plus: 1.0.0
    dev: false
    resolution:
      integrity: sha1-Xv+OPmhNVprkyysSgmBOi6YhSfo=
  /gitgraph.js/1.15.1:
    dev: false
    resolution:
      integrity: sha512-1akson4LaHb87m6TCuzKXPklDHBY+DBywj0xZyYvX7GNzP5WggmnBl0tZF0O1dSmKRqlbmv8c6cS1cDq1X1xKw==
  /github-from-package/0.0.0:
    dev: false
    optional: true
    resolution:
      integrity: sha1-l/tdlr/eiXMxPyDoKI75oWf6ZM4=
  /glob-parent/3.1.0:
    dependencies:
      is-glob: 3.1.0
      path-dirname: 1.0.2
    dev: false
    resolution:
      integrity: sha1-nmr2KZ2NO9K9QEMIMr0RPfkGxa4=
  /glob-stream/6.1.0:
    dependencies:
      extend: 3.0.2
      glob: 7.1.3
      glob-parent: 3.1.0
      is-negated-glob: 1.0.0
      ordered-read-streams: 1.0.1
      pumpify: 1.5.1
      readable-stream: 2.3.6
      remove-trailing-separator: 1.1.0
      to-absolute-glob: 2.0.2
      unique-stream: 2.3.1
    dev: false
    engines:
      node: '>= 0.10'
    resolution:
      integrity: sha1-cEXJlBOz65SIjYOrRtC0BMx73eQ=
  /glob/7.1.2:
    dependencies:
      fs.realpath: 1.0.0
      inflight: 1.0.6
      inherits: 2.0.3
      minimatch: 3.0.4
      once: 1.4.0
      path-is-absolute: 1.0.1
    dev: false
    resolution:
      integrity: sha512-MJTUg1kjuLeQCJ+ccE4Vpa6kKVXkPYJ2mOCQyUuKLcLQsdrMCpBPUi8qVE6+YuaJkozeA9NusTAw3hLr8Xe5EQ==
  /glob/7.1.3:
    dependencies:
      fs.realpath: 1.0.0
      inflight: 1.0.6
      inherits: 2.0.3
      minimatch: 3.0.4
      once: 1.4.0
      path-is-absolute: 1.0.1
    dev: false
    resolution:
      integrity: sha512-vcfuiIxogLV4DlGBHIUOwI0IbrJ8HWPc4MU7HzviGeNho/UJDfi6B5p3sHeWIQ0KGIU0Jpxi5ZHxemQfLkkAwQ==
  /global-modules-path/2.3.1:
    dev: false
    resolution:
      integrity: sha512-y+shkf4InI7mPRHSo2b/k6ix6+NLDtyccYv86whhxrSGX9wjPX1VMITmrDbE1eh7zkzhiWtW2sHklJYoQ62Cxg==
  /global-modules/1.0.0:
    dependencies:
      global-prefix: 1.0.2
      is-windows: 1.0.2
      resolve-dir: 1.0.1
    dev: false
    engines:
      node: '>=0.10.0'
    resolution:
      integrity: sha512-sKzpEkf11GpOFuw0Zzjzmt4B4UZwjOcG757PPvrfhxcLFbq0wpsgpOqxpxtxFiCG4DtG93M6XRVbF2oGdev7bg==
  /global-prefix/1.0.2:
    dependencies:
      expand-tilde: 2.0.2
      homedir-polyfill: 1.0.1
      ini: 1.3.5
      is-windows: 1.0.2
      which: 1.3.1
    dev: false
    engines:
      node: '>=0.10.0'
    resolution:
      integrity: sha1-2/dDxsFJklk8ZVVoy2btMsASLr4=
  /global/4.3.2:
    dependencies:
      min-document: 2.19.0
      process: 0.5.2
    dev: false
    resolution:
      integrity: sha1-52mJJopsdMOJCLEwWxD8DjlOnQ8=
  /globals/11.10.0:
    dev: false
    engines:
      node: '>=4'
    resolution:
      integrity: sha512-0GZF1RiPKU97IHUO5TORo9w1PwrH/NBPl+fS7oMLdaTRiYmYbwK4NWoZWrAdd0/abG9R2BU+OiwyQpTpE6pdfQ==
  /globby/6.1.0:
    dependencies:
      array-union: 1.0.2
      glob: 7.1.3
      object-assign: 4.1.1
      pify: 2.3.0
      pinkie-promise: 2.0.1
    dev: false
    engines:
      node: '>=0.10.0'
    resolution:
      integrity: sha1-9abXDoOV4hyFj7BInWTfAkJNUGw=
  /globule/1.2.1:
    dependencies:
      glob: 7.1.3
      lodash: 4.17.11
      minimatch: 3.0.4
    dev: false
    engines:
      node: '>= 0.10'
    resolution:
      integrity: sha512-g7QtgWF4uYSL5/dn71WxubOrS7JVGCnFPEnoeChJmBnyR9Mw8nGoEwOgJL/RC2Te0WhbsEUCejfH8SZNJ+adYQ==
  /graceful-fs/4.1.15:
    dev: false
    resolution:
      integrity: sha512-6uHUhOPEBgQ24HM+r6b/QwWfZq+yiFcipKFrOFiBEnWdy5sdzYoi+pJeQaPI5qOLRFqWmAXUPQNsielzdLoecA==
  /graceful-fs/4.1.4:
    dev: false
    engines:
      node: '>=0.4.0'
    resolution:
      integrity: sha1-7widKIDwM7ARgjzlyPrnmNp3Xb0=
  /growl/1.10.5:
    dev: false
    engines:
      node: '>=4.x'
    resolution:
      integrity: sha512-qBr4OuELkhPenW6goKVXiv47US3clb3/IbuWF9KNKEijAy9oeHxU9IgzjvJhHkUzhaj7rOUD7+YGWqUjLp5oSA==
  /gzip-size/4.1.0:
    dependencies:
      duplexer: 0.1.1
      pify: 3.0.0
    dev: false
    engines:
      node: '>=4'
    resolution:
      integrity: sha1-iuCWJX6r59acRb4rZ8RIEk/7UXw=
  /handle-thing/2.0.0:
    dev: false
    resolution:
      integrity: sha512-d4sze1JNC454Wdo2fkuyzCr6aHcbL6PGGuFAz0Li/NcOm1tCHGnWDRmJP85dh9IhQErTc2svWFEX5xHIOo//kQ==
  /har-schema/2.0.0:
    dev: false
    engines:
      node: '>=4'
    resolution:
      integrity: sha1-qUwiJOvKwEeCoNkDVSHyRzW37JI=
  /har-validator/5.1.3:
    dependencies:
      ajv: 6.8.1
      har-schema: 2.0.0
    dev: false
    engines:
      node: '>=6'
    resolution:
      integrity: sha512-sNvOCzEQNr/qrvJgc3UG/kD4QtlHycrzwS+6mfTrrSq97BvaYcPZZI1ZSqGSPR73Cxn4LKTD4PttRwfU7jWq5g==
  /has-ansi/2.0.0:
    dependencies:
      ansi-regex: 2.1.1
    dev: false
    engines:
      node: '>=0.10.0'
    resolution:
      integrity: sha1-NPUEnOHs3ysGSa8+8k5F7TVBbZE=
  /has-binary2/1.0.3:
    dependencies:
      isarray: 2.0.1
    dev: false
    resolution:
      integrity: sha512-G1LWKhDSvhGeAQ8mPVQlqNcOB2sJdwATtZKl2pDKKHfpf/rYj24lkinxf69blJbnsvtqqNU+L3SL50vzZhXOnw==
  /has-cors/1.1.0:
    dev: false
    resolution:
      integrity: sha1-XkdHk/fqmEPRu5nCPu9J/xJv/zk=
  /has-flag/1.0.0:
    dev: false
    engines:
      node: '>=0.10.0'
    resolution:
      integrity: sha1-nZ55MWXOAXoA8AQYxD+UKnsdEfo=
  /has-flag/2.0.0:
    dev: false
    engines:
      node: '>=0.10.0'
    resolution:
      integrity: sha1-6CB68cx7MNRGzHC3NLXovhj4jVE=
  /has-flag/3.0.0:
    dev: false
    engines:
      node: '>=4'
    resolution:
      integrity: sha1-tdRU3CGZriJWmfNGfloH87lVuv0=
  /has-symbols/1.0.0:
    dev: false
    engines:
      node: '>= 0.4'
    resolution:
      integrity: sha1-uhqPGvKg/DllD1yFA2dwQSIGO0Q=
  /has-unicode/2.0.1:
    dev: false
    resolution:
      integrity: sha1-4Ob+aijPUROIVeCG0Wkedx3iqLk=
  /has-value/0.3.1:
    dependencies:
      get-value: 2.0.6
      has-values: 0.1.4
      isobject: 2.1.0
    dev: false
    engines:
      node: '>=0.10.0'
    resolution:
      integrity: sha1-ex9YutpiyoJ+wKIHgCVlSEWZXh8=
  /has-value/1.0.0:
    dependencies:
      get-value: 2.0.6
      has-values: 1.0.0
      isobject: 3.0.1
    dev: false
    engines:
      node: '>=0.10.0'
    resolution:
      integrity: sha1-GLKB2lhbHFxR3vJMkw7SmgvmsXc=
  /has-values/0.1.4:
    dev: false
    engines:
      node: '>=0.10.0'
    resolution:
      integrity: sha1-bWHeldkd/Km5oCCJrThL/49it3E=
  /has-values/1.0.0:
    dependencies:
      is-number: 3.0.0
      kind-of: 4.0.0
    dev: false
    engines:
      node: '>=0.10.0'
    resolution:
      integrity: sha1-lbC2P+whRmGab+V/51Yo1aOe/k8=
  /has/1.0.3:
    dependencies:
      function-bind: 1.1.1
    dev: false
    engines:
      node: '>= 0.4.0'
    resolution:
      integrity: sha512-f2dvO0VU6Oej7RkWJGrehjbzMAjFp5/VKPp5tTpWIV4JHHZK1/BxbFRtf/siA2SWTe09caDmVtYYzWEIbBS4zw==
  /hash-base/3.0.4:
    dependencies:
      inherits: 2.0.3
      safe-buffer: 5.1.2
    dev: false
    engines:
      node: '>=4'
    resolution:
      integrity: sha1-X8hoaEfs1zSZQDMZprCj8/auSRg=
  /hash.js/1.1.7:
    dependencies:
      inherits: 2.0.3
      minimalistic-assert: 1.0.1
    dev: false
    resolution:
      integrity: sha512-taOaskGt4z4SOANNseOviYDvjEJinIkRgmp7LbKP2YTTmVxWBl87s/uzK9r+44BclBSp2X7K1hqeNfz9JbBeXA==
  /hashish/0.0.4:
    dependencies:
      traverse: 0.6.6
    dev: false
    resolution:
      integrity: sha1-bWC8b/r3Ebav1g5CbQd5iAFOZVQ=
  /he/1.1.1:
    dev: false
    hasBin: true
    resolution:
      integrity: sha1-k0EP0hsAlzUVH4howvJx80J+I/0=
  /he/1.2.0:
    dev: false
    hasBin: true
    resolution:
      integrity: sha512-F/1DnUGPopORZi0ni+CvrCgHQ5FyEAHRLSApuYWMmrbSwoN2Mn/7k+Gl38gJnR7yyDZk6WLXwiGod1JOWNDKGw==
  /help-me/1.1.0:
    dependencies:
      callback-stream: 1.1.0
      glob-stream: 6.1.0
      through2: 2.0.5
      xtend: 4.0.1
    dev: false
    resolution:
      integrity: sha1-jy1QjQYAtKRW2i8IZVbn5cBWo8Y=
  /hjs/0.0.6:
    dependencies:
      hogan.js: 3.0.2
    dev: false
    resolution:
      integrity: sha1-v6xGfeQM0MfFSHTmrEiXqCF9cp0=
  /hmac-drbg/1.0.1:
    dependencies:
      hash.js: 1.1.7
      minimalistic-assert: 1.0.1
      minimalistic-crypto-utils: 1.0.1
    dev: false
    resolution:
      integrity: sha1-0nRXAQJabHdabFRXk+1QL8DGSaE=
  /hogan.js/3.0.2:
    dependencies:
      mkdirp: 0.3.0
      nopt: 1.0.10
    dev: false
    hasBin: true
    resolution:
      integrity: sha1-TNnhq9QpQUbnZ55B14mHMrAse/0=
  /homedir-polyfill/1.0.1:
    dependencies:
      parse-passwd: 1.0.0
    dev: false
    engines:
      node: '>=0.10.0'
    resolution:
      integrity: sha1-TCu8inWJmP7r9e1oWA921GdotLw=
  /hosted-git-info/2.7.1:
    dev: false
    resolution:
      integrity: sha512-7T/BxH19zbcCTa8XkMlbK5lTo1WtgkFi3GvdWEyNuc4Vex7/9Dqbnpsf4JMydcfj9HCg4zUWFTL3Za6lapg5/w==
  /hpack.js/2.1.6:
    dependencies:
      inherits: 2.0.3
      obuf: 1.1.2
      readable-stream: 2.3.6
      wbuf: 1.7.3
    dev: false
    resolution:
      integrity: sha1-h3dMCUnlE/QuhFdbPEVoH63ioLI=
  /html-encoding-sniffer/1.0.2:
    dependencies:
      whatwg-encoding: 1.0.5
    dev: false
    resolution:
      integrity: sha512-71lZziiDnsuabfdYiUeWdCVyKuqwWi23L8YeIgV9jSSZHCtb6wB1BKWooH7L3tn4/FuZJMVWyNaIDr4RGmaSYw==
  /html-entities/1.2.1:
    dev: false
    engines:
      '0': node >= 0.4.0
    resolution:
      integrity: sha1-DfKTUfByEWNRXfueVUPl9u7VFi8=
  /html-loader/0.5.5:
    dependencies:
      es6-templates: 0.2.3
      fastparse: 1.1.2
      html-minifier: 3.5.21
      loader-utils: 1.2.3
      object-assign: 4.1.1
    dev: false
    resolution:
      integrity: sha512-7hIW7YinOYUpo//kSYcPB6dCKoceKLmOwjEMmhIobHuWGDVl0Nwe4l68mdG/Ru0wcUxQjVMEoZpkalZ/SE7zog==
  /html-minifier/3.5.21:
    dependencies:
      camel-case: 3.0.0
      clean-css: 4.2.1
      commander: 2.17.1
      he: 1.2.0
      param-case: 2.1.1
      relateurl: 0.2.7
      uglify-js: 3.4.9
    dev: false
    engines:
      node: '>=4'
    hasBin: true
    resolution:
      integrity: sha512-LKUKwuJDhxNa3uf/LPR/KVjm/l3rBqtYeCOAekvG8F1vItxMUpueGd94i/asDDr8/1u7InxzFA5EeGjhhG5mMA==
  /html-webpack-plugin/3.2.0:
    dependencies:
      html-minifier: 3.5.21
      loader-utils: 0.2.17
      lodash: 4.17.11
      pretty-error: 2.1.1
      tapable: 1.1.1
      toposort: 1.0.7
      util.promisify: 1.0.0
    dev: false
    engines:
      node: '>=6.9'
    peerDependencies:
      webpack: ^1.0.0 || ^2.0.0 || ^3.0.0 || ^4.0.0
    resolution:
      integrity: sha1-sBq71yOsqqeze2r0SS69oD2d03s=
  /html-webpack-plugin/3.2.0/webpack@4.29.1:
    dependencies:
      html-minifier: 3.5.21
      loader-utils: 0.2.17
      lodash: 4.17.11
      pretty-error: 2.1.1
      tapable: 1.1.1
      toposort: 1.0.7
      util.promisify: 1.0.0
      webpack: 4.29.1
    dev: false
    engines:
      node: '>=6.9'
    id: registry.npmjs.org/html-webpack-plugin/3.2.0
    peerDependencies:
      webpack: ^1.0.0 || ^2.0.0 || ^3.0.0 || ^4.0.0
    resolution:
      integrity: sha1-sBq71yOsqqeze2r0SS69oD2d03s=
  /htmlparser2/3.3.0:
    dependencies:
      domelementtype: 1.3.1
      domhandler: 2.1.0
      domutils: 1.1.6
      readable-stream: 1.0.34
    dev: false
    resolution:
      integrity: sha1-zHDQWln2VC5D8OaFyYLhTJJKnv4=
  /http-deceiver/1.2.7:
    dev: false
    resolution:
      integrity: sha1-+nFolEq5pRnTN8sL7HKE3D5yPYc=
  /http-errors/1.6.3:
    dependencies:
      depd: 1.1.2
      inherits: 2.0.3
      setprototypeof: 1.1.0
      statuses: 1.5.0
    dev: false
    engines:
      node: '>= 0.6'
    resolution:
      integrity: sha1-i1VoC7S+KDoLW/TqLjhYC+HZMg0=
  /http-parser-js/0.5.0:
    dev: false
    resolution:
      integrity: sha512-cZdEF7r4gfRIq7ezX9J0T+kQmJNOub71dWbgAXVHDct80TKP4MCETtZQ31xyv38UwgzkWPYF/Xc0ge55dW9Z9w==
  /http-proxy-middleware/0.18.0:
    dependencies:
      http-proxy: 1.17.0
      is-glob: 4.0.0
      lodash: 4.17.11
      micromatch: 3.1.10
    dev: false
    engines:
      node: '>=4.0.0'
    resolution:
      integrity: sha512-Fs25KVMPAIIcgjMZkVHJoKg9VcXcC1C8yb9JUgeDvVXY0S/zgVIhMb+qVswDIgtJe2DfckMSY2d6TuTEutlk6Q==
  /http-proxy/1.17.0:
    dependencies:
      eventemitter3: 3.1.0
      follow-redirects: 1.6.1
      requires-port: 1.0.0
    dev: false
    engines:
      node: '>=4.0.0'
    resolution:
      integrity: sha512-Taqn+3nNvYRfJ3bGvKfBSRwy1v6eePlm3oc/aWVxZp57DQr5Eq3xhKJi7Z4hZpS8PC3H4qI+Yly5EmFacGuA/g==
  /http-signature/1.2.0:
    dependencies:
      assert-plus: 1.0.0
      jsprim: 1.4.1
      sshpk: 1.16.1
    dev: false
    engines:
      node: '>=0.8'
      npm: '>=1.3.7'
    resolution:
      integrity: sha1-muzZJRFHcvPZW2WmCruPfBj7rOE=
  /https-browserify/1.0.0:
    dev: false
    resolution:
      integrity: sha1-7AbBDgo0wPL68Zn3/X/Hj//QPHM=
  /iconv-lite/0.4.23:
    dependencies:
      safer-buffer: 2.1.2
    dev: false
    engines:
      node: '>=0.10.0'
    resolution:
      integrity: sha512-neyTUVFtahjf0mB3dZT77u+8O0QB89jFdnBkd5P1JgYPbPaia3gXXOVL2fq8VyU2gMMD7SaN7QukTB/pmXYvDA==
  /iconv-lite/0.4.24:
    dependencies:
      safer-buffer: 2.1.2
    dev: false
    engines:
      node: '>=0.10.0'
    resolution:
      integrity: sha512-v3MXnZAcvnywkTUEZomIActle7RXXeedOR31wwl7VlyoXO4Qi9arvSenNQWne1TcRwhCL1HwLI21bEqdpj8/rA==
  /icss-replace-symbols/1.1.0:
    dev: false
    resolution:
      integrity: sha1-Bupvg2ead0njhs/h/oEq5dsiPe0=
  /icss-utils/2.1.0:
    dependencies:
      postcss: 6.0.23
    dev: false
    resolution:
      integrity: sha1-g/Cg7DeL8yRheLbCrZE28TWxyWI=
  /ieee754/1.1.12:
    dev: false
    resolution:
      integrity: sha512-GguP+DRY+pJ3soyIiGPTvdiVXjZ+DbXOxGpXn3eMvNW4x4irjqXm4wHKscC+TfxSJ0yw/S1F24tqdMNsMZTiLA==
  /iferr/0.1.5:
    dev: false
    resolution:
      integrity: sha1-xg7taebY/bazEEofy8ocGS3FtQE=
  /image-size/0.5.5:
    dev: false
    engines:
      node: '>=0.10.0'
    hasBin: true
    optional: true
    resolution:
      integrity: sha1-Cd/Uq50g4p6xw+gLiZA3jfnjy5w=
  /import-local/2.0.0:
    dependencies:
      pkg-dir: 3.0.0
      resolve-cwd: 2.0.0
    dev: false
    engines:
      node: '>=6'
    hasBin: true
    resolution:
      integrity: sha512-b6s04m3O+s3CGSbqDIyP4R6aAwAeYlVq9+WUWep6iHa8ETRf9yei1U48C5MmfJmV9AiLYYBKPMq/W+/WRpQmCQ==
  /imurmurhash/0.1.4:
    dev: false
    engines:
      node: '>=0.8.19'
    resolution:
      integrity: sha1-khi5srkoojixPcT7a21XbyMUU+o=
  /in-publish/2.0.0:
    dev: false
    hasBin: true
    resolution:
      integrity: sha1-4g/146KvwmkDILbcVSaCqcf631E=
  /indent-string/2.1.0:
    dependencies:
      repeating: 2.0.1
    dev: false
    engines:
      node: '>=0.10.0'
    resolution:
      integrity: sha1-ji1INIdCEhtKghi3oTfppSBJ3IA=
  /indexof/0.0.1:
    dev: false
    resolution:
      integrity: sha1-gtwzbSMrkGIXnQWrMpOmYFn9Q10=
  /inflight/1.0.6:
    dependencies:
      once: 1.4.0
      wrappy: 1.0.2
    dev: false
    resolution:
      integrity: sha1-Sb1jMdfQLQwJvJEKEHW6gWW1bfk=
  /inherits/2.0.1:
    dev: false
    resolution:
      integrity: sha1-sX0I0ya0Qj5Wjv9xn5GwscvfafE=
  /inherits/2.0.3:
    dev: false
    resolution:
      integrity: sha1-Yzwsg+PaQqUC9SRmAiSA9CCCYd4=
  /ini/1.3.5:
    dev: false
    resolution:
      integrity: sha512-RZY5huIKCMRWDUqZlEi72f/lmXKMvuszcMBduliQ3nnWbx9X/ZBQO7DijMEYS9EhHBb2qacRUMtC7svLwe0lcw==
  /internal-ip/3.0.1:
    dependencies:
      default-gateway: 2.7.2
      ipaddr.js: 1.8.1
    dev: false
    engines:
      node: '>=4'
    resolution:
      integrity: sha512-NXXgESC2nNVtU+pqmC9e6R8B1GpKxzsAQhffvh5AL79qKnodd+L7tnEQmTiUAVngqLalPbSqRA7XGIEL5nCd0Q==
  /interpret/1.2.0:
    dev: false
    engines:
      node: '>= 0.10'
    resolution:
      integrity: sha512-mT34yGKMNceBQUoVn7iCDKDntA7SC6gycMAWzGx1z/CMCTV7b2AAtXlo3nRyHZ1FelRkQbQjprHSYGwzLtkVbw==
  /invert-kv/1.0.0:
    dev: false
    engines:
      node: '>=0.10.0'
    resolution:
      integrity: sha1-EEqOSqym09jNFXqO+L+rLXo//bY=
  /invert-kv/2.0.0:
    dev: false
    engines:
      node: '>=4'
    resolution:
      integrity: sha512-wPVv/y/QQ/Uiirj/vh3oP+1Ww+AWehmi1g5fFWGPF6IpCBCDVrhgHRMvrLfdYcwDh3QJbGXDW4JAuzxElLSqKA==
  /ip-regex/2.1.0:
    dev: false
    engines:
      node: '>=4'
    resolution:
      integrity: sha1-+ni/XS5pE8kRzp+BnuUUa7bYROk=
  /ip-regex/3.0.0:
    dev: false
    engines:
      node: '>=8'
    resolution:
      integrity: sha512-T8wDtjy+Qf2TAPDQmBp0eGKJ8GavlWlUnamr3wRn6vvdZlKVuJXXMlSncYFRYgVHOM3If5NR1H4+OvVQU9Idvg==
  /ip/1.1.5:
    dev: false
    resolution:
      integrity: sha1-vd7XARQpCCjAoDnnLvJfWq7ENUo=
  /ipaddr.js/1.8.0:
    dev: false
    engines:
      node: '>= 0.10'
    resolution:
      integrity: sha1-6qM9bd16zo9/b+DJygRA5wZzix4=
  /ipaddr.js/1.8.1:
    dev: false
    engines:
      node: '>= 0.10'
    resolution:
      integrity: sha1-+kt5+kf9Pe9eOxWYJRYcClGclCc=
  /is-absolute/1.0.0:
    dependencies:
      is-relative: 1.0.0
      is-windows: 1.0.2
    dev: false
    engines:
      node: '>=0.10.0'
    resolution:
      integrity: sha512-dOWoqflvcydARa360Gvv18DZ/gRuHKi2NU/wU5X1ZFzdYfH29nkiNZsF3mp4OJ3H4yo9Mx8A/uAGNzpzPN3yBA==
  /is-accessor-descriptor/0.1.6:
    dependencies:
      kind-of: 3.2.2
    dev: false
    engines:
      node: '>=0.10.0'
    resolution:
      integrity: sha1-qeEss66Nh2cn7u84Q/igiXtcmNY=
  /is-accessor-descriptor/1.0.0:
    dependencies:
      kind-of: 6.0.2
    dev: false
    engines:
      node: '>=0.10.0'
    resolution:
      integrity: sha512-m5hnHTkcVsPfqx3AKlyttIPb7J+XykHvJP2B9bZDjlhLIoEq4XoK64Vg7boZlVWYK6LUY94dYPEE7Lh0ZkZKcQ==
  /is-arrayish/0.2.1:
    dev: false
    resolution:
      integrity: sha1-d8mYQFJ6qOyxqLppe4BkWnqSap0=
  /is-arrayish/0.3.2:
    dev: false
    resolution:
      integrity: sha512-eVRqCvVlZbuw3GrM63ovNSNAeA1K16kaR/LRY/92w0zxQ5/1YzwblUX652i4Xs9RwAGjW9d9y6X88t8OaAJfWQ==
  /is-binary-path/1.0.1:
    dependencies:
      binary-extensions: 1.13.0
    dev: false
    engines:
      node: '>=0.10.0'
    resolution:
      integrity: sha1-dfFmQrSA8YenEcgUFh/TpKdlWJg=
  /is-buffer/1.1.6:
    dev: false
    resolution:
      integrity: sha512-NcdALwpXkTm5Zvvbk7owOUSvVvBKDgKP5/ewfXEznmQFfs4ZRmanOeKBTjRVjka3QFoN6XJ+9F3USqfHqTaU5w==
  /is-builtin-module/1.0.0:
    dependencies:
      builtin-modules: 1.1.1
    dev: false
    engines:
      node: '>=0.10.0'
    resolution:
      integrity: sha1-VAVy0096wxGfj3bDDLwbHgN6/74=
  /is-callable/1.1.4:
    dev: false
    engines:
      node: '>= 0.4'
    resolution:
      integrity: sha512-r5p9sxJjYnArLjObpjA4xu5EKI3CuKHkJXMhT7kwbpUyIFD1n5PMAsoPvWnvtZiNz7LjkYDRZhd7FlI0eMijEA==
  /is-data-descriptor/0.1.4:
    dependencies:
      kind-of: 3.2.2
    dev: false
    engines:
      node: '>=0.10.0'
    resolution:
      integrity: sha1-C17mSDiOLIYCgueT8YVv7D8wG1Y=
  /is-data-descriptor/1.0.0:
    dependencies:
      kind-of: 6.0.2
    dev: false
    engines:
      node: '>=0.10.0'
    resolution:
      integrity: sha512-jbRXy1FmtAoCjQkVmIVYwuuqDFUbaOeDjmed1tOGPrsMhtJA4rD9tkgA0F1qJ3gRFRXcHYVkdeaP50Q5rE/jLQ==
  /is-date-object/1.0.1:
    dev: false
    engines:
      node: '>= 0.4'
    resolution:
      integrity: sha1-mqIOtq7rv/d/vTPnTKAbM1gdOhY=
  /is-descriptor/0.1.6:
    dependencies:
      is-accessor-descriptor: 0.1.6
      is-data-descriptor: 0.1.4
      kind-of: 5.1.0
    dev: false
    engines:
      node: '>=0.10.0'
    resolution:
      integrity: sha512-avDYr0SB3DwO9zsMov0gKCESFYqCnE4hq/4z3TdUlukEy5t9C0YRq7HLrsN52NAcqXKaepeCD0n+B0arnVG3Hg==
  /is-descriptor/1.0.2:
    dependencies:
      is-accessor-descriptor: 1.0.0
      is-data-descriptor: 1.0.0
      kind-of: 6.0.2
    dev: false
    engines:
      node: '>=0.10.0'
    resolution:
      integrity: sha512-2eis5WqQGV7peooDyLmNEPUrps9+SXX5c9pL3xEB+4e9HnGuDa7mB7kHxHw4CbqS9k1T2hOH3miL8n8WtiYVtg==
  /is-extendable/0.1.1:
    dev: false
    engines:
      node: '>=0.10.0'
    resolution:
      integrity: sha1-YrEQ4omkcUGOPsNqYX1HLjAd/Ik=
  /is-extendable/1.0.1:
    dependencies:
      is-plain-object: 2.0.4
    dev: false
    engines:
      node: '>=0.10.0'
    resolution:
      integrity: sha512-arnXMxT1hhoKo9k1LZdmlNyJdDDfy2v0fXjFlmok4+i8ul/6WlbVge9bhM74OpNPQPMGUToDtz+KXa1PneJxOA==
  /is-extglob/2.1.1:
    dev: false
    engines:
      node: '>=0.10.0'
    resolution:
      integrity: sha1-qIwCU1eR8C7TfHahueqXc8gz+MI=
  /is-finite/1.0.2:
    dependencies:
      number-is-nan: 1.0.1
    dev: false
    engines:
      node: '>=0.10.0'
    resolution:
      integrity: sha1-zGZ3aVYCvlUO8R6LSqYwU0K20Ko=
  /is-fullwidth-code-point/1.0.0:
    dependencies:
      number-is-nan: 1.0.1
    dev: false
    engines:
      node: '>=0.10.0'
    resolution:
      integrity: sha1-754xOG8DGn8NZDr4L95QxFfvAMs=
  /is-fullwidth-code-point/2.0.0:
    dev: false
    engines:
      node: '>=4'
    resolution:
      integrity: sha1-o7MKXE8ZkYMWeqq5O+764937ZU8=
  /is-function/1.0.1:
    dev: false
    resolution:
      integrity: sha1-Es+5i2W1fdPRk6MSH19uL0N2ArU=
  /is-glob/3.1.0:
    dependencies:
      is-extglob: 2.1.1
    dev: false
    engines:
      node: '>=0.10.0'
    resolution:
      integrity: sha1-e6WuJCF4BKxwcHuWkiVnSGzD6Eo=
  /is-glob/4.0.0:
    dependencies:
      is-extglob: 2.1.1
    dev: false
    engines:
      node: '>=0.10.0'
    resolution:
      integrity: sha1-lSHHaEXMJhCoUgPd8ICpWML/q8A=
  /is-negated-glob/1.0.0:
    dev: false
    engines:
      node: '>=0.10.0'
    resolution:
      integrity: sha1-aRC8pdqMleeEtXUbl2z1oQ/uNtI=
  /is-number/3.0.0:
    dependencies:
      kind-of: 3.2.2
    dev: false
    engines:
      node: '>=0.10.0'
    resolution:
      integrity: sha1-JP1iAaR4LPUFYcgQJ2r8fRLXEZU=
  /is-path-cwd/1.0.0:
    dev: false
    engines:
      node: '>=0.10.0'
    resolution:
      integrity: sha1-0iXsIxMuie3Tj9p2dHLmLmXxEG0=
  /is-path-in-cwd/1.0.1:
    dependencies:
      is-path-inside: 1.0.1
    dev: false
    engines:
      node: '>=0.10.0'
    resolution:
      integrity: sha512-FjV1RTW48E7CWM7eE/J2NJvAEEVektecDBVBE5Hh3nM1Jd0kvhHtX68Pr3xsDf857xt3Y4AkwVULK1Vku62aaQ==
  /is-path-inside/1.0.1:
    dependencies:
      path-is-inside: 1.0.2
    dev: false
    engines:
      node: '>=0.10.0'
    resolution:
      integrity: sha1-jvW33lBDej/cprToZe96pVy0gDY=
  /is-plain-object/2.0.4:
    dependencies:
      isobject: 3.0.1
    dev: false
    engines:
      node: '>=0.10.0'
    resolution:
      integrity: sha512-h5PpgXkWitc38BBMYawTYMWJHFZJVnBquFE57xFpjB8pJFiF6gZ+bU+WyI/yqXiFR5mdLsgYNaPe8uao6Uv9Og==
  /is-regex/1.0.4:
    dependencies:
      has: 1.0.3
    dev: false
    engines:
      node: '>= 0.4'
    resolution:
      integrity: sha1-VRdIm1RwkbCTDglWVM7SXul+lJE=
  /is-relative/1.0.0:
    dependencies:
      is-unc-path: 1.0.0
    dev: false
    engines:
      node: '>=0.10.0'
    resolution:
      integrity: sha512-Kw/ReK0iqwKeu0MITLFuj0jbPAmEiOsIwyIXvvbfa6QfmN9pkD1M+8pdk7Rl/dTKbH34/XBFMbgD4iMJhLQbGA==
  /is-stream/1.1.0:
    dev: false
    engines:
      node: '>=0.10.0'
    resolution:
      integrity: sha1-EtSj3U5o4Lec6428hBc66A2RykQ=
  /is-symbol/1.0.2:
    dependencies:
      has-symbols: 1.0.0
    dev: false
    engines:
      node: '>= 0.4'
    resolution:
      integrity: sha512-HS8bZ9ox60yCJLH9snBpIwv9pYUAkcuLhSA1oero1UB5y9aiQpRA8y2ex945AOtCZL1lJDeIk3G5LthswI46Lw==
  /is-typedarray/1.0.0:
    dev: false
    resolution:
      integrity: sha1-5HnICFjfDBsR3dppQPlgEfzaSpo=
  /is-unc-path/1.0.0:
    dependencies:
      unc-path-regex: 0.1.2
    dev: false
    engines:
      node: '>=0.10.0'
    resolution:
      integrity: sha512-mrGpVd0fs7WWLfVsStvgF6iEJnbjDFZh9/emhRDcGWTduTfNHd9CHeUwH3gYIjdbwo4On6hunkztwOaAw0yllQ==
  /is-utf8/0.2.1:
    dev: false
    resolution:
      integrity: sha1-Sw2hRCEE0bM2NA6AeX6GXPOffXI=
  /is-windows/1.0.2:
    dev: false
    engines:
      node: '>=0.10.0'
    resolution:
      integrity: sha512-eXK1UInq2bPmjyX6e3VHIzMLobc4J94i4AWn+Hpq3OU5KkrRC96OAcR3PRJ/pGu6m8TRnBHP9dkXQVsT/COVIA==
  /is-wsl/1.1.0:
    dev: false
    engines:
      node: '>=4'
    resolution:
      integrity: sha1-HxbkqiKwTRM2tmGIpmrzxgDDpm0=
  /isarray/0.0.1:
    dev: false
    resolution:
      integrity: sha1-ihis/Kmo9Bd+Cav8YDiTmwXR7t8=
  /isarray/1.0.0:
    dev: false
    resolution:
      integrity: sha1-u5NdSFgsuhaMBoNJV6VKPgcSTxE=
  /isarray/2.0.1:
    dev: false
    resolution:
      integrity: sha1-o32U7ZzaLVmGXJ92/llu4fM4dB4=
  /isexe/2.0.0:
    dev: false
    resolution:
      integrity: sha1-6PvzdNxVb/iUehDcsFctYz8s+hA=
  /isobject/2.1.0:
    dependencies:
      isarray: 1.0.0
    dev: false
    engines:
      node: '>=0.10.0'
    resolution:
      integrity: sha1-8GVWEJaj8dou9GJy+BXIQNh+DIk=
  /isobject/3.0.1:
    dev: false
    engines:
      node: '>=0.10.0'
    resolution:
      integrity: sha1-TkMekrEalzFjaqH5yNHMvP2reN8=
  /isomorphic-ws/4.0.1:
    dev: false
    peerDependencies:
      ws: '*'
    resolution:
      integrity: sha512-BhBvN2MBpWTaSHdWRb/bwdZJ1WaehQ2L1KngkCkfLUGF0mAWAT1sQUQacEmQ0jXkFw/czDXPNQSL5u2/Krsz1w==
  /isomorphic-ws/4.0.1/ws@6.1.3:
    dependencies:
      ws: 6.1.3
    dev: false
    id: registry.npmjs.org/isomorphic-ws/4.0.1
    peerDependencies:
      ws: '*'
    resolution:
      integrity: sha512-BhBvN2MBpWTaSHdWRb/bwdZJ1WaehQ2L1KngkCkfLUGF0mAWAT1sQUQacEmQ0jXkFw/czDXPNQSL5u2/Krsz1w==
  /isstream/0.1.2:
    dev: false
    resolution:
      integrity: sha1-R+Y/evVa+m+S4VAOaQ64uFKcCZo=
  /istanbul-lib-coverage/2.0.1:
    dev: false
    engines:
      node: '>=6'
    resolution:
      integrity: sha512-nPvSZsVlbG9aLhZYaC3Oi1gT/tpyo3Yt5fNyf6NmcKIayz4VV/txxJFFKAK/gU4dcNn8ehsanBbVHVl0+amOLA==
  /istanbul-lib-instrument/3.0.0:
    dependencies:
      '@babel/generator': 7.3.0
      '@babel/parser': 7.3.1
      '@babel/template': 7.2.2
      '@babel/traverse': 7.2.3
      '@babel/types': 7.3.0
      istanbul-lib-coverage: 2.0.1
      semver: 5.6.0
    dev: false
    engines:
      node: '>=6'
    resolution:
      integrity: sha512-eQY9vN9elYjdgN9Iv6NS/00bptm02EBBk70lRMaVjeA6QYocQgenVrSgC28TJurdnZa80AGO3ASdFN+w/njGiQ==
  /jquery/3.3.1:
    dev: false
    resolution:
      integrity: sha512-Ubldcmxp5np52/ENotGxlLe6aGMvmF4R8S6tZjsP6Knsaxd/xp3Zrh50cG93lR6nPXyUFwzN3ZSOQI0wRJNdGg==
  /js-base64/2.5.1:
    dev: false
    resolution:
      integrity: sha512-M7kLczedRMYX4L8Mdh4MzyAMM9O5osx+4FcOQuTvr3A9F2D9S5JXheN0ewNbrvK2UatkTRhL5ejGmGSjNMiZuw==
  /js-message/1.0.5:
    dev: false
    engines:
      node: '>=0.6.0'
    resolution:
      integrity: sha1-IwDSSxrwjondCVvBpMnJz8uJLRU=
  /js-queue/2.0.0:
    dependencies:
      easy-stack: 1.0.0
    dev: false
    engines:
      node: '>=1.0.0'
    resolution:
      integrity: sha1-NiITz4YPRo8BJfxslqvBdCUx+Ug=
  /js-tokens/3.0.2:
    dev: false
    resolution:
      integrity: sha1-mGbfOVECEw449/mWvOtlRDIJwls=
  /js-tokens/4.0.0:
    dev: false
    resolution:
      integrity: sha512-RdJUflcE3cUzKiMqQgsCu06FPu9UdIJO0beYbPhHN4k6apgJtifcoCtT9bcxOpYBtpD2kCM6Sbzg4CausW/PKQ==
  /js-yaml/3.12.1:
    dependencies:
      argparse: 1.0.10
      esprima: 4.0.1
    dev: false
    hasBin: true
    resolution:
      integrity: sha512-um46hB9wNOKlwkHgiuyEVAybXBjwFUV0Z/RaHJblRd9DXltue9FTYvzCr9ErQrK9Adz5MU4gHWVaNUfdmrC8qA==
  /jsbn/0.1.1:
    dev: false
    resolution:
      integrity: sha1-peZUwuWi3rXyAdls77yoDA7y9RM=
  /jsdom-global/3.0.2:
    dev: false
    peerDependencies:
      jsdom: '>=10.0.0'
    resolution:
      integrity: sha1-a9KZwTsMRiay2iwDk81DhdYGrLk=
  /jsdom-global/3.0.2/jsdom@12.2.0:
    dependencies:
      jsdom: 12.2.0
    dev: false
    id: registry.npmjs.org/jsdom-global/3.0.2
    peerDependencies:
      jsdom: '>=10.0.0'
    resolution:
      integrity: sha1-a9KZwTsMRiay2iwDk81DhdYGrLk=
  /jsdom/12.2.0:
    dependencies:
      abab: 2.0.0
      acorn: 6.0.7
      acorn-globals: 4.3.0
      array-equal: 1.0.0
      cssom: 0.3.4
      cssstyle: 1.1.1
      data-urls: 1.1.0
      domexception: 1.0.1
      escodegen: 1.11.0
      html-encoding-sniffer: 1.0.2
      nwsapi: 2.1.0
      parse5: 5.1.0
      pn: 1.1.0
      request: 2.88.0
      request-promise-native: /request-promise-native/1.0.5/request@2.88.0
      saxes: 3.1.6
      symbol-tree: 3.2.2
      tough-cookie: 2.5.0
      w3c-hr-time: 1.0.1
      webidl-conversions: 4.0.2
      whatwg-encoding: 1.0.5
      whatwg-mimetype: 2.3.0
      whatwg-url: 7.0.0
      ws: 6.1.3
      xml-name-validator: 3.0.0
    dev: false
    engines:
      node: '>=8'
    resolution:
      integrity: sha512-QPOggIJ8fquWPLaYYMoh+zqUmdphDtu1ju0QGTitZT1Yd8I5qenPpXM1etzUegu3MjVp8XPzgZxdn8Yj7e40ig==
  /jsesc/0.5.0:
    dev: false
    hasBin: true
    resolution:
      integrity: sha1-597mbjXW/Bb3EP6R1c9p9w8IkR0=
  /jsesc/2.5.2:
    dev: false
    engines:
      node: '>=4'
    hasBin: true
    resolution:
      integrity: sha512-OYu7XEzjkCQ3C5Ps3QIZsQfNpqoJyZZA99wd9aWd05NCtC5pWOkShK2mkL6HXQR6/Cy2lbNdPlZBpuQHXE63gA==
  /json-edm-parser/0.1.2:
    dependencies:
      jsonparse: 1.2.0
    dev: false
    resolution:
      integrity: sha1-HmCw/vG8CvZ7wNFG393lSGzWFbQ=
  /json-parse-better-errors/1.0.2:
    dev: false
    resolution:
      integrity: sha512-mrqyZKfX5EhL7hvqcV6WG1yYjnjeuYDzDhhcAAUrq8Po85NBQBJP+ZDUT75qZQ98IkUoBqdkExkukOU7Ts2wrw==
  /json-schema-traverse/0.4.1:
    dev: false
    resolution:
      integrity: sha512-xbbCH5dCYU5T8LcEhhuh7HJ88HXuW3qsI3Y0zOZFKfZEHcpWiHU/Jxzk629Brsab/mMiHQti9wMP+845RPe3Vg==
  /json-schema/0.2.3:
    dev: false
    resolution:
      integrity: sha1-tIDIkuWaLwWVTOcnvT8qTogvnhM=
  /json-stable-stringify-without-jsonify/1.0.1:
    dev: false
    resolution:
      integrity: sha1-nbe1lJatPzz+8wp1FC0tkwrXJlE=
  /json-stable-stringify/1.0.1:
    dependencies:
      jsonify: 0.0.0
    dev: false
    resolution:
      integrity: sha1-mnWdOcXy/1A/1TAGRu1EX4jE+a8=
  /json-stream/1.0.0:
    dev: false
    resolution:
      integrity: sha1-GjhU4o0rvuqzHMfd9oPS3cVlJwg=
  /json-stringify-safe/5.0.1:
    dev: false
    resolution:
      integrity: sha1-Epai1Y/UXxmg9s4B1lcB4sc1tus=
  /json3/3.3.2:
    dev: false
    resolution:
      integrity: sha1-PAQ0dD35Pi9cQq7nsZvLSDV19OE=
  /json5/0.5.1:
    dev: false
    hasBin: true
    resolution:
      integrity: sha1-Hq3nrMASA0rYTiOWdn6tn6VJWCE=
  /json5/1.0.1:
    dependencies:
      minimist: 1.2.0
    dev: false
    hasBin: true
    resolution:
      integrity: sha512-aKS4WQjPenRxiQsC93MNfjx+nbF4PAdYzmd/1JIj8HYzqfbu86beTuNgXDzPknWk0n0uARlyewZo4s++ES36Ow==
  /jsonify/0.0.0:
    dev: false
    resolution:
      integrity: sha1-LHS27kHZPKUbe1qu6PUDYx0lKnM=
  /jsonparse/1.2.0:
    dev: false
    engines:
      '0': node >= 0.2.0
    resolution:
      integrity: sha1-XAxWhRBxYOcv50ib3eoLRMK8Z70=
  /jsonwebtoken/8.4.0:
    dependencies:
      jws: 3.2.1
      lodash.includes: 4.3.0
      lodash.isboolean: 3.0.3
      lodash.isinteger: 4.0.4
      lodash.isnumber: 3.0.3
      lodash.isplainobject: 4.0.6
      lodash.isstring: 4.0.1
      lodash.once: 4.1.1
      ms: 2.1.1
    dev: false
    engines:
      node: '>=4'
      npm: '>=1.4.28'
    resolution:
      integrity: sha512-coyXjRTCy0pw5WYBpMvWOMN+Kjaik2MwTUIq9cna/W7NpO9E+iYbumZONAz3hcr+tXFJECoQVrtmIoC3Oz0gvg==
  /jsprim/1.4.1:
    dependencies:
      assert-plus: 1.0.0
      extsprintf: 1.3.0
      json-schema: 0.2.3
      verror: 1.10.0
    dev: false
    engines:
      '0': node >=0.6.0
    resolution:
      integrity: sha1-MT5mvB5cwG5Di8G3SZwuXFastqI=
  /jwa/1.2.0:
    dependencies:
      buffer-equal-constant-time: 1.0.1
      ecdsa-sig-formatter: 1.0.10
      safe-buffer: 5.1.2
    dev: false
    resolution:
      integrity: sha512-Grku9ZST5NNQ3hqNUodSkDfEBqAmGA1R8yiyPHOnLzEKI0GaCQC/XhFmsheXYuXzFQJdILbh+lYBiliqG5R/Vg==
  /jws/3.2.1:
    dependencies:
      jwa: 1.2.0
      safe-buffer: 5.1.2
    dev: false
    resolution:
      integrity: sha512-bGA2omSrFUkd72dhh05bIAN832znP4wOU3lfuXtRBuGTbsmNmDXMQg28f0Vsxaxgk4myF5YkKQpz6qeRpMgX9g==
  /jwt-decode/2.2.0:
    dev: false
    resolution:
      integrity: sha1-fYa9VmefWM5qhHBKZX3TkruoGnk=
  /kafka-node/3.0.1:
    dependencies:
      async: 2.6.1
      binary: 0.3.0
      bl: 1.2.2
      buffer-crc32: 0.2.13
      buffermaker: 1.2.0
      debug: 2.6.9
      denque: 1.4.0
      lodash: 4.17.11
      minimatch: 3.0.4
      nested-error-stacks: 2.1.0
      node-zookeeper-client: 0.2.3
      optional: 0.1.4
      retry: 0.10.1
      uuid: 3.3.2
    dev: false
    engines:
      node: '>=6.4.0'
    optionalDependencies:
      snappy: 6.1.2
    resolution:
      integrity: sha512-id9bdOQ35OkrQHHbIjtpC02Y2kTpmLQw/B9wbe6uAzjkLaRyu30GnJoz22vZ8uBB9DZ0JgwjHrKOK7sB3i41LA==
  /kafka-rest/0.0.5:
    dependencies:
      async: 0.9.2
    dev: false
    resolution:
      integrity: sha1-e4/5m9JZ5rSxTCZohEJNgab/3Z8=
  /killable/1.0.1:
    dev: false
    resolution:
      integrity: sha512-LzqtLKlUwirEUyl/nicirVmNiPvYs7l5n8wOPP7fyJVpUPkvCnW/vuiXGpylGUlnPDnB7311rARzAt3Mhswpjg==
  /kind-of/3.2.2:
    dependencies:
      is-buffer: 1.1.6
    dev: false
    engines:
      node: '>=0.10.0'
    resolution:
      integrity: sha1-MeohpzS6ubuw8yRm2JOupR5KPGQ=
  /kind-of/4.0.0:
    dependencies:
      is-buffer: 1.1.6
    dev: false
    engines:
      node: '>=0.10.0'
    resolution:
      integrity: sha1-IIE989cSkosgc3hpGkUGb65y3Vc=
  /kind-of/5.1.0:
    dev: false
    engines:
      node: '>=0.10.0'
    resolution:
      integrity: sha512-NGEErnH6F2vUuXDh+OlbcKW7/wOcfdRHaZ7VWtqCztfHri/++YKmP51OdWeGPuqCOba6kk2OTe5d02VmTB80Pw==
  /kind-of/6.0.2:
    dev: false
    engines:
      node: '>=0.10.0'
    resolution:
      integrity: sha512-s5kLOcnH0XqDO+FvuaLX8DDjZ18CGFk7VygH40QoKPUQhW4e2rvM0rwUq0t8IQDOwYSeLK01U90OjzBTme2QqA==
  /kuler/1.0.1:
    dependencies:
      colornames: 1.1.1
    dev: false
    resolution:
      integrity: sha512-J9nVUucG1p/skKul6DU3PUZrhs0LPulNaeUOox0IyXDi8S4CztTHs1gQphhuZmzXG7VOQSf6NJfKuzteQLv9gQ==
  /lcid/1.0.0:
    dependencies:
      invert-kv: 1.0.0
    dev: false
    engines:
      node: '>=0.10.0'
    resolution:
      integrity: sha1-MIrMr6C8SDo4Z7S28rlQYlHRuDU=
  /lcid/2.0.0:
    dependencies:
      invert-kv: 2.0.0
    dev: false
    engines:
      node: '>=6'
    resolution:
      integrity: sha512-avPEb8P8EGnwXKClwsNUgryVjllcRqtMYa49NTsbQagYuT1DcXnl1915oxWjoyGrXR6zH/Y0Zc96xWsPcoDKeA==
  /less/3.9.0:
    dependencies:
      clone: 2.1.2
    dev: false
    engines:
      node: '>=4'
    hasBin: true
    optionalDependencies:
      errno: 0.1.7
      graceful-fs: 4.1.15
      image-size: 0.5.5
      mime: 1.6.0
      mkdirp: 0.5.1
      promise: 7.3.1
      request: 2.88.0
      source-map: 0.6.1
    resolution:
      integrity: sha512-31CmtPEZraNUtuUREYjSqRkeETFdyEHSEPAGq4erDlUXtda7pzNmctdljdIagSb589d/qXGWiiP31R5JVf+v0w==
  /leven/1.0.2:
    dev: false
    engines:
      node: '>=0.10.0'
    hasBin: true
    resolution:
      integrity: sha1-kUS27ryl8dBoAWnxpncNzqYLdcM=
  /levn/0.3.0:
    dependencies:
      prelude-ls: 1.1.2
      type-check: 0.3.2
    dev: false
    engines:
      node: '>= 0.8.0'
    resolution:
      integrity: sha1-OwmSTt+fCDwEkP3UwLxEIeBHZO4=
  /lightercollective/0.1.0:
    dev: false
    hasBin: true
    resolution:
      integrity: sha512-J9tg5uraYoQKaWbmrzDDexbG6hHnMcWS1qLYgJSWE+mpA3U5OCSeMUhb+K55otgZJ34oFdR0ECvdIb3xuO5JOQ==
  /load-json-file/1.1.0:
    dependencies:
      graceful-fs: 4.1.15
      parse-json: 2.2.0
      pify: 2.3.0
      pinkie-promise: 2.0.1
      strip-bom: 2.0.0
    dev: false
    engines:
      node: '>=0.10.0'
    resolution:
      integrity: sha1-lWkFcI1YtLq0wiYbBPWfMcmTdMA=
  /load-json-file/4.0.0:
    dependencies:
      graceful-fs: 4.1.15
      parse-json: 4.0.0
      pify: 3.0.0
      strip-bom: 3.0.0
    dev: false
    engines:
      node: '>=4'
    resolution:
      integrity: sha1-L19Fq5HjMhYjT9U62rZo607AmTs=
  /loader-runner/2.4.0:
    dev: false
    engines:
      node: '>=4.3.0 <5.0.0 || >=5.10'
    resolution:
      integrity: sha512-Jsmr89RcXGIwivFY21FcRrisYZfvLMTWx5kOLc+JTxtpBOG6xML0vzbc6SEQG2FO9/4Fc3wW4LVcB5DmGflaRw==
  /loader-utils/0.2.16:
    dependencies:
      big.js: 3.2.0
      emojis-list: 2.1.0
      json5: 0.5.1
      object-assign: 4.1.1
    dev: false
    resolution:
      integrity: sha1-8IYyBm7YKCg13/iN+1JwR2Wt7m0=
  /loader-utils/0.2.17:
    dependencies:
      big.js: 3.2.0
      emojis-list: 2.1.0
      json5: 0.5.1
      object-assign: 4.1.1
    dev: false
    resolution:
      integrity: sha1-+G5jdNQyBabmxg6RlvF8Apm/s0g=
  /loader-utils/1.2.3:
    dependencies:
      big.js: 5.2.2
      emojis-list: 2.1.0
      json5: 1.0.1
    dev: false
    engines:
      node: '>=4.0.0'
    resolution:
      integrity: sha512-fkpz8ejdnEMG3s37wGL07iSBDg99O9D5yflE9RGNH3hRdx9SOwYfnGYdZOUIZitN8E+E2vkq3MUMYMvPYl5ZZA==
  /locate-path/2.0.0:
    dependencies:
      p-locate: 2.0.0
      path-exists: 3.0.0
    dev: false
    engines:
      node: '>=4'
    resolution:
      integrity: sha1-K1aLJl7slExtnA3pw9u7ygNUzY4=
  /locate-path/3.0.0:
    dependencies:
      p-locate: 3.0.0
      path-exists: 3.0.0
    dev: false
    engines:
      node: '>=6'
    resolution:
      integrity: sha512-7AO748wWnIhNqAuaty2ZWHkQHRSNfPVIsPIfwEOWO22AmaoVrWavlOcMR5nzTLNYvp36X220/maaRsrec1G65A==
  /lodash.assign/4.2.0:
    dev: false
    resolution:
      integrity: sha1-DZnzzNem0mHRm9rrkkUAXShYCOc=
  /lodash.clonedeep/4.5.0:
    dev: false
    resolution:
      integrity: sha1-4j8/nE+Pvd6HJSnBBxhXoIblzO8=
  /lodash.debounce/4.0.8:
    dev: false
    resolution:
      integrity: sha1-gteb/zCmfEAF/9XiUVMArZyk168=
  /lodash.endswith/4.2.1:
    dev: false
    resolution:
      integrity: sha1-/tWawXOO0+I27dcGTsRWRIs3vAk=
  /lodash.flatten/4.4.0:
    dev: false
    resolution:
      integrity: sha1-8xwiIlqWMtK7+OSt2+8kCqdlph8=
  /lodash.includes/4.3.0:
    dev: false
    resolution:
      integrity: sha1-YLuYqHy5I8aMoeUTJUgzFISfVT8=
  /lodash.isboolean/3.0.3:
    dev: false
    resolution:
      integrity: sha1-bC4XHbKiV82WgC/UOwGyDV9YcPY=
  /lodash.isinteger/4.0.4:
    dev: false
    resolution:
      integrity: sha1-YZwK89A/iwTDH1iChAt3sRzWg0M=
  /lodash.isnumber/3.0.3:
    dev: false
    resolution:
      integrity: sha1-POdoEMWSjQM1IwGsKHMX8RwLH/w=
  /lodash.isplainobject/4.0.6:
    dev: false
    resolution:
      integrity: sha1-fFJqUtibRcRcxpC4gWO+BJf1UMs=
  /lodash.isstring/4.0.1:
    dev: false
    resolution:
      integrity: sha1-1SfftUVuynzJu5XV2ur4i6VKVFE=
  /lodash.merge/4.6.1:
    dev: false
    resolution:
      integrity: sha512-AOYza4+Hf5z1/0Hztxpm2/xiPZgi/cjMqdnKTUWTBSKchJlxXXuUSxCCl8rJlf4g6yww/j6mA8nC8Hw/EZWxKQ==
  /lodash.mergewith/4.6.1:
    dev: false
    resolution:
      integrity: sha512-eWw5r+PYICtEBgrBE5hhlT6aAa75f411bgDz/ZL2KZqYV03USvucsxcHUIlGTDTECs1eunpI7HOV7U+WLDvNdQ==
  /lodash.once/4.1.1:
    dev: false
    resolution:
      integrity: sha1-DdOXEhPHxW34gJd9UEyI+0cal6w=
  /lodash.sortby/4.7.0:
    dev: false
    resolution:
      integrity: sha1-7dFMgk4sycHgsKG0K7UhBRakJDg=
  /lodash.tail/4.1.1:
    dev: false
    resolution:
      integrity: sha1-0jM6NtnncXyK0vfKyv7HwytERmQ=
  /lodash/4.17.11:
    dev: false
    resolution:
      integrity: sha512-cQKh8igo5QUhZ7lg38DYWAxMvjSAKG0A8wGSVimP07SIUEK2UO+arSRKbRZWtelMtN5V0Hkwh5ryOto/SshYIg==
  /log-symbols/2.2.0:
    dependencies:
      chalk: 2.4.2
    dev: false
    engines:
      node: '>=4'
    resolution:
      integrity: sha512-VeIAFslyIerEJLXHziedo2basKbMKtTw3vfn5IzG0XTjhAVEJyNHnL2p7vc+wBDSdQuUpNw3M2u6xb9QsAY5Eg==
  /logform/2.1.2:
    dependencies:
      colors: 1.3.3
      fast-safe-stringify: 2.0.6
      fecha: 2.3.3
      ms: 2.1.1
      triple-beam: 1.3.0
    dev: false
    resolution:
      integrity: sha512-+lZh4OpERDBLqjiwDLpAWNQu6KMjnlXH2ByZwCuSqVPJletw0kTWJf5CgSNAUKn1KUkv3m2cUz/LK8zyEy7wzQ==
  /loglevel/1.6.1:
    dev: false
    engines:
      node: '>= 0.6.0'
    resolution:
      integrity: sha1-4PyVEztu8nbNyIh82vJKpvFW+Po=
  /long/1.1.2:
    dev: false
    engines:
      node: '>=0.6'
    resolution:
      integrity: sha1-6u9ZUcp1UdlpJrgtokLbnWso+1M=
  /loose-envify/1.4.0:
    dependencies:
      js-tokens: 4.0.0
    dev: false
    hasBin: true
    resolution:
      integrity: sha512-lyuxPGr/Wfhrlem2CL/UcnUc1zcqKAImBDzukY7Y5F/yQiNdko6+fRLevlw1HgMySw7f611UIY408EtxRSoK3Q==
  /loud-rejection/1.6.0:
    dependencies:
      currently-unhandled: 0.4.1
      signal-exit: 3.0.2
    dev: false
    engines:
      node: '>=0.10.0'
    resolution:
      integrity: sha1-W0b4AUft7leIcPCG0Eghz5mOVR8=
  /lower-case/1.1.4:
    dev: false
    resolution:
      integrity: sha1-miyr0bno4K6ZOkv31YdcOcQujqw=
  /lru-cache/4.1.5:
    dependencies:
      pseudomap: 1.0.2
      yallist: 2.1.2
    dev: false
    resolution:
      integrity: sha512-sWZlbEP2OsHNkXrMl5GYk/jKk70MBng6UU4YI/qGDYbgf6YbP4EvmqISbXCoJiRKs+1bSpFHVgQxvJ17F2li5g==
  /lru-cache/5.1.1:
    dependencies:
      yallist: 3.0.3
    dev: false
    resolution:
      integrity: sha512-KpNARQA3Iwv+jTA0utUVVbrh+Jlrr1Fv0e56GGzAFOXN7dk/FviaDW8LHmK52DlcH4WP2n6gI8vN1aesBFgo9w==
  /machina/4.0.2:
    dependencies:
      lodash: 4.17.11
    dev: false
    engines:
      node: '>=0.4.0'
    resolution:
      integrity: sha512-OOlFrW1rd783S6tF36v5Ie/TM64gfvSl9kYLWL2cPA31J71HHWW3XrgSe1BZSFAPkh8532CMJMLv/s9L2aopiA==
  /make-dir/1.3.0:
    dependencies:
      pify: 3.0.0
    dev: false
    engines:
      node: '>=4'
    resolution:
      integrity: sha512-2w31R7SJtieJJnQtGc7RVL2StM2vGYVfqUOvUDxH6bC6aJTxPxTF0GnIgCyu7tjockiUWAYQRbxa7vKn34s5sQ==
  /make-error/1.3.5:
    dev: false
    resolution:
      integrity: sha512-c3sIjNUow0+8swNwVpqoH4YCShKNFkMaw6oH1mNS2haDZQqkeZFlHS3dhoeEbKKmJB4vXpJucU6oH75aDYeE9g==
  /map-age-cleaner/0.1.3:
    dependencies:
      p-defer: 1.0.0
    dev: false
    engines:
      node: '>=6'
    resolution:
      integrity: sha512-bJzx6nMoP6PDLPBFmg7+xRKeFZvFboMrGlxmNj9ClvX53KrmvM5bXFXEWjbz4cz1AFn+jWJ9z/DJSz7hrs0w3w==
  /map-cache/0.2.2:
    dev: false
    engines:
      node: '>=0.10.0'
    resolution:
      integrity: sha1-wyq9C9ZSXZsFFkW7TyasXcmKDb8=
  /map-obj/1.0.1:
    dev: false
    engines:
      node: '>=0.10.0'
    resolution:
      integrity: sha1-2TPOuSBdgr3PSIb2dCvcK03qFG0=
  /map-visit/1.0.0:
    dependencies:
      object-visit: 1.0.1
    dev: false
    engines:
      node: '>=0.10.0'
    resolution:
      integrity: sha1-7Nyo8TFE5mDxtb1B8S80edmN+48=
  /md5.js/1.3.4:
    dependencies:
      hash-base: 3.0.4
      inherits: 2.0.3
    dev: false
    resolution:
      integrity: sha1-6b296UogpawYsENA/Fdk1bCdkB0=
  /md5.js/1.3.5:
    dependencies:
      hash-base: 3.0.4
      inherits: 2.0.3
      safe-buffer: 5.1.2
    dev: false
    resolution:
      integrity: sha512-xitP+WxNPcTTOgnTJcrhM0xvdPepipPSf3I8EIpGKeFLjt3PlJLIDG3u8EX53ZIubkb+5U2+3rELYpEhHhzdkg==
  /md5/2.2.1:
    dependencies:
      charenc: 0.0.2
      crypt: 0.0.2
      is-buffer: 1.1.6
    dev: false
    resolution:
      integrity: sha1-U6s41f48iJG6RlMp6iP6wFQBJvk=
  /media-typer/0.3.0:
    dev: false
    engines:
      node: '>= 0.6'
    resolution:
      integrity: sha1-hxDXrwqmJvj/+hzgAWhUUmMlV0g=
  /mem/4.1.0:
    dependencies:
      map-age-cleaner: 0.1.3
      mimic-fn: 1.2.0
      p-is-promise: 2.0.0
    dev: false
    engines:
      node: '>=6'
    resolution:
      integrity: sha512-I5u6Q1x7wxO0kdOpYBB28xueHADYps5uty/zg936CiG8NTe5sJL8EjrCuLneuDW3PlMdZBGDIn8BirEVdovZvg==
  /memory-fs/0.4.1:
    dependencies:
      errno: 0.1.7
      readable-stream: 2.3.6
    dev: false
    resolution:
      integrity: sha1-OpoguEYlI+RHz7x+i7gO1me/xVI=
  /memory-pager/1.5.0:
    dev: false
    optional: true
    resolution:
      integrity: sha512-ZS4Bp4r/Zoeq6+NLJpP+0Zzm0pR8whtGPf1XExKLJBAczGMnSi3It14OiNCStjQjM6NU1okjQGSxgEZN8eBYKg==
  /memorystream/0.3.1:
    dev: false
    engines:
      node: '>= 0.10.0'
    resolution:
      integrity: sha1-htcJCzDORV1j+64S3aUaR93K+bI=
  /meow/3.7.0:
    dependencies:
      camelcase-keys: 2.1.0
      decamelize: 1.2.0
      loud-rejection: 1.6.0
      map-obj: 1.0.1
      minimist: 1.2.0
      normalize-package-data: 2.4.2
      object-assign: 4.1.1
      read-pkg-up: 1.0.1
      redent: 1.0.0
      trim-newlines: 1.0.0
    dev: false
    engines:
      node: '>=0.10.0'
    resolution:
      integrity: sha1-cstmi0JSKCkKu/qFaJJYcwioAfs=
  /merge-descriptors/1.0.1:
    dev: false
    resolution:
      integrity: sha1-sAqqVW3YtEVoFQ7J0blT8/kMu2E=
  /methods/1.1.2:
    dev: false
    engines:
      node: '>= 0.6'
    resolution:
      integrity: sha1-VSmk1nZUE07cxSZmVoNbD4Ua/O4=
  /micromatch/3.1.10:
    dependencies:
      arr-diff: 4.0.0
      array-unique: 0.3.2
      braces: 2.3.2
      define-property: 2.0.2
      extend-shallow: 3.0.2
      extglob: 2.0.4
      fragment-cache: 0.2.1
      kind-of: 6.0.2
      nanomatch: 1.2.13
      object.pick: 1.3.0
      regex-not: 1.0.2
      snapdragon: 0.8.2
      to-regex: 3.0.2
    dev: false
    engines:
      node: '>=0.10.0'
    resolution:
      integrity: sha512-MWikgl9n9M3w+bpsY3He8L+w9eF9338xRl8IAO5viDizwSzziFEyUzo2xrrloB64ADbTf8uA8vRqqttDTOmccg==
  /miller-rabin/4.0.1:
    dependencies:
      bn.js: 4.11.8
      brorand: 1.1.0
    dev: false
    hasBin: true
    resolution:
      integrity: sha512-115fLhvZVqWwHPbClyntxEVfVDfl9DLLTuJvq3g2O/Oxi8AiNouAHvDSzHS0viUJc+V5vm3eq91Xwqn9dp4jRA==
  /mime-db/1.37.0:
    dev: false
    engines:
      node: '>= 0.6'
    resolution:
      integrity: sha512-R3C4db6bgQhlIhPU48fUtdVmKnflq+hRdad7IyKhtFj06VPNVdk2RhiYL3UjQIlso8L+YxAtFkobT0VK+S/ybg==
  /mime-types/2.1.21:
    dependencies:
      mime-db: 1.37.0
    dev: false
    engines:
      node: '>= 0.6'
    resolution:
      integrity: sha512-3iL6DbwpyLzjR3xHSFNFeb9Nz/M8WDkX33t1GFQnFOllWk8pOrh/LSrB5OXlnlW5P9LH73X6loW/eogc+F5lJg==
  /mime/1.4.1:
    dev: false
    hasBin: true
    resolution:
      integrity: sha512-KI1+qOZu5DcW6wayYHSzR/tXKCDC5Om4s1z2QJjDULzLcmf3DvzS7oluY4HCTrc+9FiKmWUgeNLg7W3uIQvxtQ==
  /mime/1.6.0:
    dev: false
    engines:
      node: '>=4'
    hasBin: true
    resolution:
      integrity: sha512-x0Vn8spI+wuJ1O6S7gnbaQg8Pxh4NNHb7KSINmEWKiPE4RKOplvijn+NkmYmmRgP68mc70j2EbeTFRsrswaQeg==
  /mime/2.4.0:
    dev: false
    engines:
      node: '>=4.0.0'
    hasBin: true
    resolution:
      integrity: sha512-ikBcWwyqXQSHKtciCcctu9YfPbFYZ4+gbHEmE0Q8jzcTYQg5dHCr3g2wwAZjPoJfQVXZq6KXAjpXOTf5/cjT7w==
  /mimic-fn/1.2.0:
    dev: false
    engines:
      node: '>=4'
    resolution:
      integrity: sha512-jf84uxzwiuiIVKiOLpfYk7N46TSy8ubTonmneY9vrpHNAnp0QBt2BxWV9dO3/j+BoVAb+a5G6YDPW3M5HOdMWQ==
  /mimic-response/1.0.1:
    dev: false
    engines:
      node: '>=4'
    optional: true
    resolution:
      integrity: sha512-j5EctnkH7amfV/q5Hgmoal1g2QHFJRraOtmx0JpIqkxhBhI/lJSl1nMpQ45hVarwNETOoWEimndZ4QK0RHxuxQ==
  /min-document/2.19.0:
    dependencies:
      dom-walk: 0.1.1
    dev: false
    resolution:
      integrity: sha1-e9KC4/WELtKVu3SM3Z8f+iyCRoU=
  /minimalistic-assert/1.0.1:
    dev: false
    resolution:
      integrity: sha512-UtJcAD4yEaGtjPezWuO9wC4nwUnVH/8/Im3yEHQP4b67cXlD/Qr9hdITCU1xDbSEXg2XKNaP8jsReV7vQd00/A==
  /minimalistic-crypto-utils/1.0.1:
    dev: false
    resolution:
      integrity: sha1-9sAMHAsIIkblxNmd+4x8CDsrWCo=
  /minimatch/3.0.4:
    dependencies:
      brace-expansion: 1.1.11
    dev: false
    resolution:
      integrity: sha512-yJHVQEhyqPLUTgt9B83PXu6W3rx4MvvHvSUvToogpwoGDOUQ+yDrR0HRot+yOCdCO7u4hX3pWft6kWBBcqh0UA==
  /minimist/0.0.8:
    dev: false
    resolution:
      integrity: sha1-hX/Kv8M5fSYluCKCYuhqp6ARsF0=
  /minimist/1.2.0:
    dev: false
    resolution:
      integrity: sha1-o1AIsg9BOD7sH7kU9M1d95omQoQ=
  /minio/7.0.5:
    dependencies:
      async: 1.5.2
      block-stream2: 1.1.0
      concat-stream: 1.6.2
      es6-error: 2.1.1
      json-stream: 1.0.0
      lodash: 4.17.11
      mime-types: 2.1.21
      mkdirp: 0.5.1
      querystring: 0.2.0
      through2: 0.6.5
      uuid: 3.3.2
      xml: 1.0.1
      xml2js: 0.4.19
    dev: false
    engines:
      node: '>= 0.10.0'
    resolution:
      integrity: sha512-8ElURLlaiV1sGCE5fn9V7zhqYnvfUsntwg6lCR3OPzShak35dpCRKZFY3kdA7B1faTMGdN9jFMMIJ5jdWGEw4g==
  /mississippi/2.0.0:
    dependencies:
      concat-stream: 1.6.2
      duplexify: 3.7.1
      end-of-stream: 1.4.1
      flush-write-stream: 1.1.0
      from2: 2.3.0
      parallel-transform: 1.1.0
      pump: 2.0.1
      pumpify: 1.5.1
      stream-each: 1.2.3
      through2: 2.0.5
    dev: false
    engines:
      node: '>=4.0.0'
    resolution:
      integrity: sha512-zHo8v+otD1J10j/tC+VNoGK9keCuByhKovAvdn74dmxJl9+mWHnx6EMsDN4lgRoMI/eYo2nchAxniIbUPb5onw==
  /mississippi/3.0.0:
    dependencies:
      concat-stream: 1.6.2
      duplexify: 3.7.1
      end-of-stream: 1.4.1
      flush-write-stream: 1.1.0
      from2: 2.3.0
      parallel-transform: 1.1.0
      pump: 3.0.0
      pumpify: 1.5.1
      stream-each: 1.2.3
      through2: 2.0.5
    dev: false
    engines:
      node: '>=4.0.0'
    resolution:
      integrity: sha512-x471SsVjUtBRtcvd4BzKE9kFC+/2TeWgKCgw0bZcw1b9l2X3QX5vCWgF+KaZaYm87Ss//rHnWryupDrgLvmSkA==
  /mixin-deep/1.3.1:
    dependencies:
      for-in: 1.0.2
      is-extendable: 1.0.1
    dev: false
    engines:
      node: '>=0.10.0'
    resolution:
      integrity: sha512-8ZItLHeEgaqEvd5lYBXfm4EZSFCX29Jb9K+lAHhDKzReKBQKj3R+7NOF6tjqYi9t4oI8VUfaWITJQm86wnXGNQ==
  /mixin-object/2.0.1:
    dependencies:
      for-in: 0.1.8
      is-extendable: 0.1.1
    dev: false
    engines:
      node: '>=0.10.0'
    resolution:
      integrity: sha1-T7lJRB2rGCVA8f4DW6YOGUel5X4=
  /mkdirp/0.3.0:
    dev: false
    resolution:
      integrity: sha1-G79asbqCevI1dRQ0kEJkVfSB/h4=
  /mkdirp/0.5.1:
    dependencies:
      minimist: 0.0.8
    dev: false
    hasBin: true
    resolution:
      integrity: sha1-MAV0OOrGz3+MR2fzhkjWaX11yQM=
  /mocha-junit-reporter/1.18.0:
    dependencies:
      debug: 2.6.9
      md5: 2.2.1
      mkdirp: 0.5.1
      strip-ansi: 4.0.0
      xml: 1.0.1
    dev: false
    peerDependencies:
      mocha: '>=2.2.5'
    resolution:
      integrity: sha512-y3XuqKa2+HRYtg0wYyhW/XsLm2Ps+pqf9HaTAt7+MVUAKFJaNAHOrNseTZo9KCxjfIbxUWwckP5qCDDPUmjSWA==
  /mocha-junit-reporter/1.18.0/mocha@5.2.0:
    dependencies:
      debug: 2.6.9
      md5: 2.2.1
      mkdirp: 0.5.1
      mocha: 5.2.0
      strip-ansi: 4.0.0
      xml: 1.0.1
    dev: false
    id: registry.npmjs.org/mocha-junit-reporter/1.18.0
    peerDependencies:
      mocha: '>=2.2.5'
    resolution:
      integrity: sha512-y3XuqKa2+HRYtg0wYyhW/XsLm2Ps+pqf9HaTAt7+MVUAKFJaNAHOrNseTZo9KCxjfIbxUWwckP5qCDDPUmjSWA==
  /mocha/5.2.0:
    dependencies:
      browser-stdout: 1.3.1
      commander: 2.15.1
      debug: 3.1.0
      diff: 3.5.0
      escape-string-regexp: 1.0.5
      glob: 7.1.2
      growl: 1.10.5
      he: 1.1.1
      minimatch: 3.0.4
      mkdirp: 0.5.1
      supports-color: 5.4.0
    dev: false
    engines:
      node: '>= 4.0.0'
    hasBin: true
    resolution:
      integrity: sha512-2IUgKDhc3J7Uug+FxMXuqIyYzH7gJjXECKe/w43IGgQHTSj3InJi+yAA7T24L9bQMRKiUEHxEX37G5JpVUGLcQ==
  /mongodb-core/3.1.11:
    dependencies:
      bson: 1.1.0
      require_optional: 1.0.1
      safe-buffer: 5.1.2
    dev: false
    optionalDependencies:
      saslprep: 1.0.2
    resolution:
      integrity: sha512-rD2US2s5qk/ckbiiGFHeu+yKYDXdJ1G87F6CG3YdaZpzdOm5zpoAZd/EKbPmFO6cQZ+XVXBXBJ660sSI0gc6qg==
  /mongodb/3.1.13:
    dependencies:
      mongodb-core: 3.1.11
      safe-buffer: 5.1.2
    dev: false
    engines:
      node: '>=4'
    resolution:
      integrity: sha512-sz2dhvBZQWf3LRNDhbd30KHVzdjZx9IKC0L+kSZ/gzYquCF5zPOgGqRz6sSCqYZtKP2ekB4nfLxhGtzGHnIKxA==
  /moniker/0.1.2:
    dev: false
    resolution:
      integrity: sha1-hy37pXXc6o+gSlE1sT1fJL7MyX4=
  /morgan/1.9.1:
    dependencies:
      basic-auth: 2.0.1
      debug: 2.6.9
      depd: 1.1.2
      on-finished: 2.3.0
      on-headers: 1.0.1
    dev: false
    engines:
      node: '>= 0.8.0'
    resolution:
      integrity: sha512-HQStPIV4y3afTiCYVxirakhlCfGkI161c76kKFca7Fk1JusM//Qeo1ej2XaMniiNeaZklMVrh3vTtIzpzwbpmA==
  /move-concurrently/1.0.1:
    dependencies:
      aproba: 1.2.0
      copy-concurrently: 1.0.5
      fs-write-stream-atomic: 1.0.10
      mkdirp: 0.5.1
      rimraf: 2.6.3
      run-queue: 1.0.3
    dev: false
    resolution:
      integrity: sha1-viwAX9oy4LKa8fBdfEszIUxwH5I=
  /mqtt-packet/5.6.0:
    dependencies:
      bl: 1.2.2
      inherits: 2.0.3
      process-nextick-args: 2.0.0
      safe-buffer: 5.1.2
    dev: false
    resolution:
      integrity: sha512-QECe2ivqcR1LRsPobRsjenEKAC3i1a5gmm+jNKJLrsiq9PaSQ18LlKFuxvhGxWkvGEPadWv6rKd31O4ICqS1Xw==
  /mqtt/2.18.8:
    dependencies:
      commist: 1.0.0
      concat-stream: 1.6.2
      end-of-stream: 1.4.1
      es6-map: 0.1.5
      help-me: 1.1.0
      inherits: 2.0.3
      minimist: 1.2.0
      mqtt-packet: 5.6.0
      pump: 3.0.0
      readable-stream: 2.3.6
      reinterval: 1.1.0
      split2: 2.2.0
      websocket-stream: 5.1.2
      xtend: 4.0.1
    dev: false
    engines:
      node: '>=4.0.0'
    hasBin: true
    resolution:
      integrity: sha512-3h6oHlPY/yWwtC2J3geraYRtVVoRM6wdI+uchF4nvSSafXPZnaKqF8xnX+S22SU/FcgEAgockVIlOaAX3fkMpA==
  /ms/2.0.0:
    dev: false
    resolution:
      integrity: sha1-VgiurfwAvmwpAd9fmGF4jeDVl8g=
  /ms/2.1.1:
    dev: false
    resolution:
      integrity: sha512-tgp+dl5cGk28utYktBsrFqA7HKgrhgPsg6Z/EfhWI4gl1Hwq8B/GmY/0oXZ6nF8hDVesS/FpnYaD/kOWhYQvyg==
  /multicast-dns-service-types/1.1.0:
    dev: false
    resolution:
      integrity: sha1-iZ8R2WhuXgXLkbNdXw5jt3PPyQE=
  /multicast-dns/6.2.3:
    dependencies:
      dns-packet: 1.3.1
      thunky: 1.0.3
    dev: false
    hasBin: true
    resolution:
      integrity: sha512-ji6J5enbMyGRHIAkAOu3WdV8nggqviKCEKtXcOqfphZZtQrmHKycfynJ2V7eVPUA4NhJ6V7Wf4TmGbTwKE9B6g==
  /nan/2.12.1:
    dev: false
    resolution:
      integrity: sha512-JY7V6lRkStKcKTvHO5NVSQRv+RV+FIL5pvDoLiAtSL9pKlC5x9PKQcZDsq7m4FO4d57mkhC6Z+QhAh3Jdk5JFw==
  /nanomatch/1.2.13:
    dependencies:
      arr-diff: 4.0.0
      array-unique: 0.3.2
      define-property: 2.0.2
      extend-shallow: 3.0.2
      fragment-cache: 0.2.1
      is-windows: 1.0.2
      kind-of: 6.0.2
      object.pick: 1.3.0
      regex-not: 1.0.2
      snapdragon: 0.8.2
      to-regex: 3.0.2
    dev: false
    engines:
      node: '>=0.10.0'
    resolution:
      integrity: sha512-fpoe2T0RbHwBTBUOftAfBPaDEi06ufaUai0mE6Yn1kacc3SnTErfb/h+X94VXzI64rKFHYImXSvdwGGCmwOqCA==
  /napi-build-utils/1.0.1:
    dev: false
    optional: true
    resolution:
      integrity: sha512-boQj1WFgQH3v4clhu3mTNfP+vOBxorDlE8EKiMjUlLG3C4qAESnn9AxIOkFgTR2c9LtzNjPrjS60cT27ZKBhaA==
  /nconf/0.10.0:
    dependencies:
      async: 1.5.2
      ini: 1.3.5
      secure-keys: 1.0.0
      yargs: 3.32.0
    dev: false
    engines:
      node: '>= 0.4.0'
    resolution:
      integrity: sha512-fKiXMQrpP7CYWJQzKkPPx9hPgmq+YLDyxcG9N8RpiE9FoCkCbzD0NyW0YhE3xn3Aupe7nnDeIx4PFzYehpHT9Q==
  /negotiator/0.6.1:
    dev: false
    engines:
      node: '>= 0.6'
    resolution:
      integrity: sha1-KzJxhOiZIQEXeyhWP7XnECrNDKk=
  /neo-async/2.6.0:
    dev: false
    resolution:
      integrity: sha512-MFh0d/Wa7vkKO3Y3LlacqAEeHK0mckVqzDieUKTT+KGxi+zIpeVsFxymkIiRpbpDziHc290Xr9A1O4Om7otoRA==
  /nested-error-stacks/2.1.0:
    dev: false
    resolution:
      integrity: sha512-AO81vsIO1k1sM4Zrd6Hu7regmJN1NSiAja10gc4bX3F0wd+9rQmcuHQaHVQCYIEC8iFXnE+mavh23GOt7wBgug==
  /next-tick/1.0.0:
    dev: false
    resolution:
      integrity: sha1-yobR/ogoFpsBICCOPchCS524NCw=
  /nice-try/1.0.5:
    dev: false
    resolution:
      integrity: sha512-1nh45deeb5olNY7eX82BkPO7SSxR5SSYJiPTrTdFUVYwAl8CKMA5N9PjTYkHiRjisVcxcQ1HXdLhx2qxxJzLNQ==
  /no-case/2.3.2:
    dependencies:
      lower-case: 1.1.4
    dev: false
    resolution:
      integrity: sha512-rmTZ9kz+f3rCvK2TD1Ue/oZlns7OGoIWP4fc3llxxRXlOkHKoWPPWJOfFYpITabSow43QJbRIoHQXtt10VldyQ==
  /nock/10.0.6:
    dependencies:
      chai: 4.2.0
      debug: 4.1.1
      deep-equal: 1.0.1
      json-stringify-safe: 5.0.1
      lodash: 4.17.11
      mkdirp: 0.5.1
      propagate: 1.0.0
      qs: 6.6.0
      semver: 5.6.0
    dev: false
    engines:
      node: '>= 6.0'
    resolution:
      integrity: sha512-b47OWj1qf/LqSQYnmokNWM8D88KvUl2y7jT0567NB3ZBAZFz2bWp2PC81Xn7u8F2/vJxzkzNZybnemeFa7AZ2w==
  /node-abi/2.7.0:
    dependencies:
      semver: 5.6.0
    dev: false
    optional: true
    resolution:
      integrity: sha512-egTtvNoZLMjwxkL/5iiJKYKZgn2im0zP+G+PncMxICYGiD3aZtXUvEsDmu0pF8gpASvLZyD8v53qi1/ELaRZpg==
  /node-forge/0.7.5:
    dev: false
    resolution:
      integrity: sha512-MmbQJ2MTESTjt3Gi/3yG1wGpIMhUfcIypUCGtTizFR9IiccFwxSpfp0vtIZlkFclEqERemxfnSdZEMR9VqqEFQ==
  /node-geocoder/3.22.0:
    dependencies:
      bluebird: 3.5.3
      request: 2.88.0
      request-promise: /request-promise/4.2.2/request@2.88.0
    dev: false
    resolution:
      integrity: sha512-w7ew1vH6IjkhexoxcJ2aFBMMHdfS/VY5xiJ29jd6ml3l5nitySLeJ2vc5IxEfhgq2sZvh7mBk9dJlMqKEKBqJg==
  /node-gyp/3.8.0:
    dependencies:
      fstream: 1.0.11
      glob: 7.1.3
      graceful-fs: 4.1.15
      mkdirp: 0.5.1
      nopt: 3.0.6
      npmlog: 4.1.2
      osenv: 0.1.5
      request: 2.88.0
      rimraf: 2.6.3
      semver: 5.3.0
      tar: 2.2.1
      which: 1.3.1
    dev: false
    engines:
      node: '>= 0.8.0'
    hasBin: true
    resolution:
      integrity: sha512-3g8lYefrRRzvGeSowdJKAKyks8oUpLEd/DyPV4eMhVlhJ0aNaZqIrNUIPuEWWTAoPqyFkfGrM67MC69baqn6vA==
  /node-ipc/9.1.1:
    dependencies:
      event-pubsub: 4.3.0
      js-message: 1.0.5
      js-queue: 2.0.0
    dev: false
    engines:
      node: '>=4.0.0'
    resolution:
      integrity: sha512-FAyICv0sIRJxVp3GW5fzgaf9jwwRQxAKDJlmNFUL5hOy+W4X/I5AypyHoq0DXXbo9o/gt79gj++4cMr4jVWE/w==
  /node-libs-browser/2.2.0:
    dependencies:
      assert: 1.4.1
      browserify-zlib: 0.2.0
      buffer: 4.9.1
      console-browserify: 1.1.0
      constants-browserify: 1.0.0
      crypto-browserify: 3.12.0
      domain-browser: 1.2.0
      events: 3.0.0
      https-browserify: 1.0.0
      os-browserify: 0.3.0
      path-browserify: 0.0.0
      process: 0.11.10
      punycode: 1.4.1
      querystring-es3: 0.2.1
      readable-stream: 2.3.6
      stream-browserify: 2.0.2
      stream-http: 2.8.3
      string_decoder: 1.2.0
      timers-browserify: 2.0.10
      tty-browserify: 0.0.0
      url: 0.11.0
      util: 0.11.1
      vm-browserify: 0.0.4
    dev: false
    resolution:
      integrity: sha512-5MQunG/oyOaBdttrL40dA7bUfPORLRWMUJLQtMg7nluxUvk5XwnLdL9twQHFAjRx/y7mIMkLKT9++qPbbk6BZA==
  /node-sass/4.11.0:
    dependencies:
      async-foreach: 0.1.3
      chalk: 1.1.3
      cross-spawn: 3.0.1
      gaze: 1.1.3
      get-stdin: 4.0.1
      glob: 7.1.3
      in-publish: 2.0.0
      lodash.assign: 4.2.0
      lodash.clonedeep: 4.5.0
      lodash.mergewith: 4.6.1
      meow: 3.7.0
      mkdirp: 0.5.1
      nan: 2.12.1
      node-gyp: 3.8.0
      npmlog: 4.1.2
      request: 2.88.0
      sass-graph: 2.2.4
      stdout-stream: 1.4.1
      true-case-path: 1.0.3
    dev: false
    engines:
      node: '>=0.10.0'
    hasBin: true
    requiresBuild: true
    resolution:
      integrity: sha512-bHUdHTphgQJZaF1LASx0kAviPH7sGlcyNhWade4eVIpFp6tsn7SV8xNMTbsQFpEV9VXpnwTTnNYlfsZXgGgmkA==
  /node-zookeeper-client/0.2.3:
    dependencies:
      async: 0.2.10
      underscore: 1.4.4
    dev: false
    engines:
      node: '>=0.6.0'
    resolution:
      integrity: sha512-V4gVHxzQ42iwhkANpPryzfjmqi3Ql3xeO9E/px7W5Yi774WplU3YtqUpnvcL/eJit4UqcfuLOgZLkpf0BPhHmg==
  /noop-logger/0.1.1:
    dev: false
    optional: true
    resolution:
      integrity: sha1-lKKxYzxPExdVMAfYlm/Q6EG2pMI=
  /nopt/1.0.10:
    dependencies:
      abbrev: 1.1.1
    dev: false
    hasBin: true
    resolution:
      integrity: sha1-bd0hvSoxQXuScn3Vhfim83YI6+4=
  /nopt/3.0.6:
    dependencies:
      abbrev: 1.1.1
    dev: false
    hasBin: true
    resolution:
      integrity: sha1-xkZdvwirzU2zWTF/eaxopkayj/k=
  /normalize-package-data/2.4.2:
    dependencies:
      hosted-git-info: 2.7.1
      is-builtin-module: 1.0.0
      semver: 5.6.0
      validate-npm-package-license: 3.0.4
    dev: false
    resolution:
<<<<<<< HEAD
      integrity: sha512-9jjUFbTPfEy3R/ad/2oNbKtW9Hgovl5O1FvFWKkKblNXoN/Oou6+9+KKohPK13Yc3/TyunyWhJp6gvRNR/PPAw==
  /normalize-package-data/2.4.2:
    dependencies:
      hosted-git-info: 2.7.1
      is-builtin-module: 1.0.0
      semver: 5.6.0
      validate-npm-package-license: 3.0.4
    dev: false
    resolution:
=======
>>>>>>> 89fe8f9b
      integrity: sha512-YcMnjqeoUckXTPKZSAsPjUPLxH85XotbpqK3w4RyCwdFQSU5FxxBys8buehkSfg0j9fKvV1hn7O0+8reEgkAiw==
  /normalize-path/2.1.1:
    dependencies:
      remove-trailing-separator: 1.1.0
    dev: false
    engines:
      node: '>=0.10.0'
    resolution:
      integrity: sha1-GrKLVW4Zg2Oowab35vogE3/mrtk=
  /notepack.io/2.1.3:
    dev: false
    resolution:
      integrity: sha512-AgSt+cP5XMooho1Ppn8NB3FFaVWefV+qZoZncYTUSch2GAEwlYLcIIbT5YVkMlFeNHnfwOvc4HDlbvrB5BRxXA==
  /npm-run-all/4.1.5:
    dependencies:
      ansi-styles: 3.2.1
      chalk: 2.4.2
      cross-spawn: 6.0.5
      memorystream: 0.3.1
      minimatch: 3.0.4
      pidtree: 0.3.0
      read-pkg: 3.0.0
      shell-quote: 1.6.1
      string.prototype.padend: 3.0.0
    dev: false
    engines:
      node: '>= 4'
    hasBin: true
    resolution:
      integrity: sha512-Oo82gJDAVcaMdi3nuoKFavkIHBRVqQ1qvMb+9LHk/cF4P6B2m8aP04hGf7oL6wZ9BuGwX1onlLhpuoofSyoQDQ==
  /npm-run-path/2.0.2:
    dependencies:
      path-key: 2.0.1
    dev: false
    engines:
      node: '>=4'
    resolution:
      integrity: sha1-NakjLfo11wZ7TLLd8jV7GHFTbF8=
  /npmlog/4.1.2:
    dependencies:
      are-we-there-yet: 1.1.5
      console-control-strings: 1.1.0
      gauge: 2.7.4
      set-blocking: 2.0.0
    dev: false
    resolution:
      integrity: sha512-2uUqazuKlTaSI/dC8AzicUck7+IrEaOnN/e0jd3Xtt1KcGpwx30v50mL7oPyr/h9bL3E4aZccVwpwP+5W9Vjkg==
  /nth-check/1.0.2:
    dependencies:
      boolbase: 1.0.0
    dev: false
    resolution:
      integrity: sha512-WeBOdju8SnzPN5vTUJYxYUxLeXpCaVP5i5e0LF8fg7WORF2Wd7wFX/pk0tYZk7s8T+J7VLy0Da6J1+wCT0AtHg==
  /number-is-nan/1.0.1:
    dev: false
    engines:
      node: '>=0.10.0'
    resolution:
      integrity: sha1-CXtgK1NCKlIsGvuHkDGDNpQaAR0=
  /nwsapi/2.1.0:
    dev: false
    resolution:
      integrity: sha512-ZG3bLAvdHmhIjaQ/Db1qvBxsGvFMLIRpQszyqbg31VJ53UP++uZX1/gf3Ut96pdwN9AuDwlMqIYLm0UPCdUeHg==
  /nyc/13.1.0:
    bundledDependencies:
      - archy
      - arrify
      - caching-transform
      - convert-source-map
      - debug-log
      - find-cache-dir
      - find-up
      - foreground-child
      - glob
      - istanbul-lib-coverage
      - istanbul-lib-hook
      - istanbul-lib-report
      - istanbul-lib-source-maps
      - istanbul-reports
      - make-dir
      - merge-source-map
      - resolve-from
      - rimraf
      - signal-exit
      - spawn-wrap
      - test-exclude
      - uuid
      - yargs
      - yargs-parser
    dependencies:
      istanbul-lib-instrument: 3.0.0
    dev: false
    engines:
      node: '>=6'
    hasBin: true
    resolution:
      integrity: sha512-3GyY6TpQ58z9Frpv4GMExE1SV2tAgYqC7HSy2omEhNiCT3mhT9NyiOvIE8zkbuJVFzmvvNTnE4h/7/wQae7xLg==
  /oauth-sign/0.9.0:
    dev: false
    resolution:
      integrity: sha512-fexhUFFPTGV8ybAtSIGbV6gOkSv8UtRbDBnAyLQw4QPKkgNlsH2ByPGtMUqdWkos6YCRmAqViwgZrJc/mRDzZQ==
  /oauth/0.9.15:
    dev: false
    resolution:
      integrity: sha1-vR/vr2hslrdUda7VGWQS/2DPucE=
  /object-assign/4.1.1:
    dev: false
    engines:
      node: '>=0.10.0'
    resolution:
      integrity: sha1-IQmtx5ZYh8/AXLvUQsrIv7s2CGM=
  /object-component/0.0.3:
    dev: false
    resolution:
      integrity: sha1-8MaapQ78lbhmwYb0AKM3acsvEpE=
  /object-copy/0.1.0:
    dependencies:
      copy-descriptor: 0.1.1
      define-property: 0.2.5
      kind-of: 3.2.2
    dev: false
    engines:
      node: '>=0.10.0'
    resolution:
      integrity: sha1-fn2Fi3gb18mRpBupde04EnVOmYw=
  /object-keys/1.0.12:
    dev: false
    engines:
      node: '>= 0.4'
    resolution:
      integrity: sha512-FTMyFUm2wBcGHnH2eXmz7tC6IwlqQZ6mVZ+6dm6vZ4IQIHjs6FdNsQBuKGPuUUUY6NfJw2PshC08Tn6LzLDOag==
  /object-visit/1.0.1:
    dependencies:
      isobject: 3.0.1
    dev: false
    engines:
      node: '>=0.10.0'
    resolution:
      integrity: sha1-95xEk68MU3e1n+OdOV5BBC3QRbs=
  /object.getownpropertydescriptors/2.0.3:
    dependencies:
      define-properties: 1.1.3
      es-abstract: 1.13.0
    dev: false
    engines:
      node: '>= 0.8'
    resolution:
      integrity: sha1-h1jIRvW0B62rDyNuCYbxSwUcqhY=
  /object.pick/1.3.0:
    dependencies:
      isobject: 3.0.1
    dev: false
    engines:
      node: '>=0.10.0'
    resolution:
      integrity: sha1-h6EKxMFpS9Lhy/U1kaZhQftd10c=
  /obuf/1.1.2:
    dev: false
    resolution:
      integrity: sha512-PX1wu0AmAdPqOL1mWhqmlOd8kOIZQwGZw6rh7uby9fTc5lhaOWFLX3I6R1hrF9k3zUY40e6igsLGkDXK92LJNg==
  /office-ui-fabric-react/6.133.0:
    dependencies:
      '@microsoft/load-themed-styles': 1.8.56
      '@uifabric/icons': 6.3.0
      '@uifabric/merge-styles': 6.15.2
      '@uifabric/set-version': 1.1.3
      '@uifabric/styling': 6.41.0
      '@uifabric/utilities': 6.29.0
      prop-types: 15.6.2
      tslib: 1.9.3
    dev: false
    peerDependencies:
      react: '>=16.3.2-0 <17.0.0'
      react-dom: '>=16.3.2-0 <17.0.0'
    resolution:
      integrity: sha512-FbDUIfiy+X9+rYg4r2FWWem2Y9bdiqYDHv+qRY9kW5FYA30mb4VjlByLnJZnm4erKm0i/RCLUWJ5+TP88PgdeA==
  /office-ui-fabric-react/6.133.0/react-dom@16.7.0+react@16.7.0:
    dependencies:
      '@microsoft/load-themed-styles': 1.8.56
      '@uifabric/icons': 6.3.0
      '@uifabric/merge-styles': 6.15.2
      '@uifabric/set-version': 1.1.3
      '@uifabric/styling': 6.41.0
      '@uifabric/utilities': /@uifabric/utilities/6.29.0/react-dom@16.7.0+react@16.7.0
      prop-types: 15.6.2
      react: 16.7.0
      react-dom: /react-dom/16.7.0/react@16.7.0
      tslib: 1.9.3
    dev: false
    id: registry.npmjs.org/office-ui-fabric-react/6.133.0
    peerDependencies:
      react: '>=16.3.2-0 <17.0.0'
      react-dom: '>=16.3.2-0 <17.0.0'
    resolution:
      integrity: sha512-FbDUIfiy+X9+rYg4r2FWWem2Y9bdiqYDHv+qRY9kW5FYA30mb4VjlByLnJZnm4erKm0i/RCLUWJ5+TP88PgdeA==
  /on-finished/2.3.0:
    dependencies:
      ee-first: 1.1.1
    dev: false
    engines:
      node: '>= 0.8'
    resolution:
      integrity: sha1-IPEzZIGwg811M3mSoWlxqi2QaUc=
  /on-headers/1.0.1:
    dev: false
    engines:
      node: '>= 0.8'
    resolution:
      integrity: sha1-ko9dD0cNSTQmUepnlLCFfBAGk/c=
  /once/1.4.0:
    dependencies:
      wrappy: 1.0.2
    dev: false
    resolution:
      integrity: sha1-WDsap3WWHUsROsF9nFC6753Xa9E=
  /one-time/0.0.4:
    dev: false
    resolution:
      integrity: sha1-+M33eISCb+Tf+T46nMN7HkSAdC4=
  /onetime/2.0.1:
    dependencies:
      mimic-fn: 1.2.0
    dev: false
    engines:
      node: '>=4'
    resolution:
      integrity: sha1-BnQoIw/WdEOyeUsiu6UotoZ5YtQ=
  /opener/1.5.1:
    dev: false
    hasBin: true
    resolution:
      integrity: sha512-goYSy5c2UXE4Ra1xixabeVh1guIX/ZV/YokJksb6q2lubWu6UbvPQ20p542/sFIll1nl8JnCyK9oBaOcCWXwvA==
  /opn/5.4.0:
    dependencies:
      is-wsl: 1.1.0
    dev: false
    engines:
      node: '>=4'
    resolution:
      integrity: sha512-YF9MNdVy/0qvJvDtunAOzFw9iasOQHpVthTCvGzxt61Il64AYSGdK+rYwld7NAfk9qJ7dt+hymBNSc9LNYS+Sw==
  /optional/0.1.4:
    dev: false
    resolution:
      integrity: sha512-gtvrrCfkE08wKcgXaVwQVgwEQ8vel2dc5DDBn9RLQZ3YtmtkBss6A2HY6BnJH4N/4Ku97Ri/SF8sNWE2225WJw==
  /optionator/0.8.2:
    dependencies:
      deep-is: 0.1.3
      fast-levenshtein: 2.0.6
      levn: 0.3.0
      prelude-ls: 1.1.2
      type-check: 0.3.2
      wordwrap: 1.0.0
    dev: false
    engines:
      node: '>= 0.8.0'
    resolution:
      integrity: sha1-NkxeQJ0/TWMB1sC0wFu6UBgK62Q=
  /ora/3.0.0:
    dependencies:
      chalk: 2.4.2
      cli-cursor: 2.1.0
      cli-spinners: 1.3.1
      log-symbols: 2.2.0
      strip-ansi: 4.0.0
      wcwidth: 1.0.1
    dev: false
    engines:
      node: '>=6'
    resolution:
      integrity: sha512-LBS97LFe2RV6GJmXBi6OKcETKyklHNMV0xw7BtsVn2MlsgsydyZetSCbCANr+PFLmDyv4KV88nn0eCKza665Mg==
  /ordered-read-streams/1.0.1:
    dependencies:
      readable-stream: 2.3.6
    dev: false
    resolution:
      integrity: sha1-d8DLN8QVJdZBZtmQ/61+xqDhNj4=
  /original/1.0.2:
    dependencies:
      url-parse: 1.4.4
    dev: false
    resolution:
      integrity: sha512-hyBVl6iqqUOJ8FqRe+l/gS8H+kKYjrEndd5Pm1MfBtsEKA038HkkdbAl/72EAXGyonD/PFsvmVG+EvcIpliMBg==
  /os-browserify/0.3.0:
    dev: false
    resolution:
      integrity: sha1-hUNzx/XCMVkU/Jv8a9gjj92h7Cc=
  /os-homedir/1.0.2:
    dev: false
    engines:
      node: '>=0.10.0'
    resolution:
      integrity: sha1-/7xJiDNuDoM94MFox+8VISGqf7M=
  /os-locale/1.4.0:
    dependencies:
      lcid: 1.0.0
    dev: false
    engines:
      node: '>=0.10.0'
    resolution:
      integrity: sha1-IPnxeuKe00XoveWDsT0gCYA8FNk=
  /os-locale/3.1.0:
    dependencies:
      execa: 1.0.0
      lcid: 2.0.0
      mem: 4.1.0
    dev: false
    engines:
      node: '>=6'
    resolution:
      integrity: sha512-Z8l3R4wYWM40/52Z+S265okfFj8Kt2cC2MKY+xNi3kFs+XGI7WXu/I309QQQYbRW4ijiZ+yxs9pqEhJh0DqW3Q==
  /os-tmpdir/1.0.2:
    dev: false
    engines:
      node: '>=0.10.0'
    resolution:
      integrity: sha1-u+Z0BseaqFxc/sdm/lc0VV36EnQ=
  /osenv/0.1.5:
    dependencies:
      os-homedir: 1.0.2
      os-tmpdir: 1.0.2
    dev: false
    resolution:
      integrity: sha512-0CWcCECdMVc2Rw3U5w9ZjqX6ga6ubk1xDVKxtBQPK7wis/0F2r9T6k4ydGYhecl7YUBxBVxhL5oisPsNxAPe2g==
  /p-defer/1.0.0:
    dev: false
    engines:
      node: '>=4'
    resolution:
      integrity: sha1-n26xgvbJqozXQwBKfU+WsZaw+ww=
  /p-finally/1.0.0:
    dev: false
    engines:
      node: '>=4'
    resolution:
      integrity: sha1-P7z7FbiZpEEjs0ttzBi3JDNqLK4=
  /p-is-promise/2.0.0:
    dev: false
    engines:
      node: '>=6'
    resolution:
      integrity: sha512-pzQPhYMCAgLAKPWD2jC3Se9fEfrD9npNos0y150EeqZll7akhEgGhTW/slB6lHku8AvYGiJ+YJ5hfHKePPgFWg==
  /p-limit/1.3.0:
    dependencies:
      p-try: 1.0.0
    dev: false
    engines:
      node: '>=4'
    resolution:
      integrity: sha512-vvcXsLAJ9Dr5rQOPk7toZQZJApBl2K4J6dANSsEuh6QI41JYcsS/qhTGa9ErIUUgK3WNQoJYvylxvjqmiqEA9Q==
  /p-limit/2.1.0:
    dependencies:
      p-try: 2.0.0
    dev: false
    engines:
      node: '>=6'
    resolution:
      integrity: sha512-NhURkNcrVB+8hNfLuysU8enY5xn2KXphsHBaC2YmRNTZRc7RWusw6apSpdEj3jo4CMb6W9nrF6tTnsJsJeyu6g==
  /p-locate/2.0.0:
    dependencies:
      p-limit: 1.3.0
    dev: false
    engines:
      node: '>=4'
    resolution:
      integrity: sha1-IKAQOyIqcMj9OcwuWAaA893l7EM=
  /p-locate/3.0.0:
    dependencies:
      p-limit: 2.1.0
    dev: false
    engines:
      node: '>=6'
    resolution:
      integrity: sha512-x+12w/To+4GFfgJhBEpiDcLozRJGegY+Ei7/z0tSLkMmxGZNybVMSfWj9aJn8Z5Fc7dBUNJOOVgPv2H7IwulSQ==
  /p-map/1.2.0:
    dev: false
    engines:
      node: '>=4'
    resolution:
      integrity: sha512-r6zKACMNhjPJMTl8KcFH4li//gkrXWfbD6feV8l6doRHlzljFWGJ2AP6iKaCJXyZmAUMOPtvbW7EXkbWO/pLEA==
  /p-try/1.0.0:
    dev: false
    engines:
      node: '>=4'
    resolution:
      integrity: sha1-y8ec26+P1CKOE/Yh8rGiN8GyB7M=
  /p-try/2.0.0:
    dev: false
    engines:
      node: '>=6'
    resolution:
      integrity: sha512-hMp0onDKIajHfIkdRk3P4CdCmErkYAxxDtP3Wx/4nZ3aGlau2VKh3mZpcuFkH27WQkL/3WBCPOktzA9ZOAnMQQ==
  /pako/1.0.8:
    dev: false
    resolution:
      integrity: sha512-6i0HVbUfcKaTv+EG8ZTr75az7GFXcLYk9UyLEg7Notv/Ma+z/UG3TCoz6GiNeOrn1E/e63I0X/Hpw18jHOTUnA==
  /parallel-transform/1.1.0:
    dependencies:
      cyclist: 0.2.2
      inherits: 2.0.3
      readable-stream: 2.3.6
    dev: false
    resolution:
      integrity: sha1-1BDwZbBdojCB/NEPKIVMKb2jOwY=
  /parallel-webpack/2.3.0:
    dependencies:
      ajv: 4.11.8
      bluebird: 3.5.3
      chalk: 1.1.3
      interpret: 1.2.0
      lodash.assign: 4.2.0
      lodash.endswith: 4.2.1
      lodash.flatten: 4.4.0
      minimist: 1.2.0
      node-ipc: 9.1.1
      pluralize: 1.2.1
      supports-color: 3.2.3
      worker-farm: 1.6.0
    dev: false
    hasBin: true
    peerDependencies:
      webpack: ^1.12.9 || ^2.2.0 || ^3.x || ^4.x
    resolution:
      integrity: sha512-RCIDF+YOqyAJeM8NumtOQ8JYjUXexDRIN4slFNfvUp1RxLB1zLeLZMAwlP6s7l9LhuR5xJ2pv8ckIsdESzSqog==
  /parallel-webpack/2.3.0/webpack@4.29.1:
    dependencies:
      ajv: 4.11.8
      bluebird: 3.5.3
      chalk: 1.1.3
      interpret: 1.2.0
      lodash.assign: 4.2.0
      lodash.endswith: 4.2.1
      lodash.flatten: 4.4.0
      minimist: 1.2.0
      node-ipc: 9.1.1
      pluralize: 1.2.1
      supports-color: 3.2.3
      webpack: 4.29.1
      worker-farm: 1.6.0
    dev: false
    hasBin: true
    id: registry.npmjs.org/parallel-webpack/2.3.0
    peerDependencies:
      webpack: ^1.12.9 || ^2.2.0 || ^3.x || ^4.x
    resolution:
      integrity: sha512-RCIDF+YOqyAJeM8NumtOQ8JYjUXexDRIN4slFNfvUp1RxLB1zLeLZMAwlP6s7l9LhuR5xJ2pv8ckIsdESzSqog==
  /param-case/2.1.1:
    dependencies:
      no-case: 2.3.2
    dev: false
    resolution:
      integrity: sha1-35T9jPZTHs915r75oIWPvHK+Ikc=
  /parse-address/1.1.0:
    dependencies:
      xregexp: 3.2.0
    dev: false
    resolution:
      integrity: sha512-Rcz9u4nCp6c7TbqCh4XQr1S19MPHtb4/fmwMo1lqFfVI0A/NTvN1QR2DiWfg5TD2DD/3b7+vu36lPCDX7eL16A==
  /parse-asn1/5.1.3:
    dependencies:
      asn1.js: 4.10.1
      browserify-aes: 1.2.0
      create-hash: 1.2.0
      evp_bytestokey: 1.0.3
      pbkdf2: 3.0.17
      safe-buffer: 5.1.2
    dev: false
    resolution:
      integrity: sha512-VrPoetlz7B/FqjBLD2f5wBVZvsZVLnRUrxVLfRYhGXCODa/NWE4p3Wp+6+aV3ZPL3KM7/OZmxDIwwijD7yuucg==
  /parse-headers/2.0.1:
    dependencies:
      for-each: 0.3.3
      trim: 0.0.1
    dev: false
    resolution:
      integrity: sha1-aug6eqJanZtwCswoaYzR8e1+lTY=
  /parse-json/2.2.0:
    dependencies:
      error-ex: 1.3.2
    dev: false
    engines:
      node: '>=0.10.0'
    resolution:
      integrity: sha1-9ID0BDTvgHQfhGkJn43qGPVaTck=
  /parse-json/4.0.0:
    dependencies:
      error-ex: 1.3.2
      json-parse-better-errors: 1.0.2
    dev: false
    engines:
      node: '>=4'
    resolution:
      integrity: sha1-vjX1Qlvh9/bHRxhPmKeIy5lHfuA=
  /parse-passwd/1.0.0:
    dev: false
    engines:
      node: '>=0.10.0'
    resolution:
      integrity: sha1-bVuTSkVpk7I9N/QKOC1vFmao5cY=
  /parse5/4.0.0:
    dev: false
    resolution:
      integrity: sha512-VrZ7eOd3T1Fk4XWNXMgiGBK/z0MG48BWG2uQNU4I72fkQuKUTZpl+u9k+CxEG0twMVzSmXEEz12z5Fnw1jIQFA==
  /parse5/5.1.0:
    dev: false
    resolution:
      integrity: sha512-fxNG2sQjHvlVAYmzBZS9YlDp6PTSSDwa98vkD4QgVDDCAo84z5X1t5XyJQ62ImdLXx5NdIIfihey6xpum9/gRQ==
  /parseqs/0.0.5:
    dependencies:
      better-assert: 1.0.2
    dev: false
    resolution:
      integrity: sha1-1SCKNzjkZ2bikbouoXNoSSGouJ0=
  /parseuri/0.0.5:
    dependencies:
      better-assert: 1.0.2
    dev: false
    resolution:
      integrity: sha1-gCBKUNTbt3m/3G6+J3jZDkvOMgo=
  /parseurl/1.3.2:
    dev: false
    engines:
      node: '>= 0.8'
    resolution:
      integrity: sha1-/CidTtiZMRlGDBViUyYs3I3mW/M=
  /pascalcase/0.1.1:
    dev: false
    engines:
      node: '>=0.10.0'
    resolution:
      integrity: sha1-s2PlXoAGym/iF4TS2yK9FdeRfxQ=
  /passport-local/1.0.0:
    dependencies:
      passport-strategy: 1.0.0
    dev: false
    engines:
      node: '>= 0.4.0'
    resolution:
      integrity: sha1-H+YyaMkudWBmJkN+O5BmYsFbpu4=
  /passport-openidconnect/0.0.2:
    dependencies:
      oauth: 0.9.15
      passport-strategy: 1.0.0
      request: 2.88.0
      webfinger: 0.4.2
    dev: false
    engines:
      node: '>= 0.6.0'
    resolution:
      integrity: sha1-5Ij4vbOGyan9OckdWrjIgBVugVM=
  /passport-strategy/1.0.0:
    dev: false
    engines:
      node: '>= 0.4.0'
    resolution:
      integrity: sha1-tVOaqPwiWj0a0XlHbd8ja0QPUuQ=
  /passport/0.3.2:
    dependencies:
      passport-strategy: 1.0.0
      pause: 0.0.1
    dev: false
    engines:
      node: '>= 0.4.0'
    resolution:
      integrity: sha1-ndAJ+RXo/glbASSgG4+C2gdRAQI=
  /path-browserify/0.0.0:
    dev: false
    resolution:
      integrity: sha1-oLhwcpquIUAFt9UDLsLLuw+0RRo=
  /path-dirname/1.0.2:
    dev: false
    resolution:
      integrity: sha1-zDPSTVJeCZpTiMAzbG4yuRYGCeA=
  /path-exists/2.1.0:
    dependencies:
      pinkie-promise: 2.0.1
    dev: false
    engines:
      node: '>=0.10.0'
    resolution:
      integrity: sha1-D+tsZPD8UY2adU3V77YscCJ2H0s=
  /path-exists/3.0.0:
    dev: false
    engines:
      node: '>=4'
    resolution:
      integrity: sha1-zg6+ql94yxiSXqfYENe1mwEP1RU=
  /path-is-absolute/1.0.1:
    dev: false
    engines:
      node: '>=0.10.0'
    resolution:
      integrity: sha1-F0uSaHNVNP+8es5r9TpanhtcX18=
  /path-is-inside/1.0.2:
    dev: false
    resolution:
      integrity: sha1-NlQX3t5EQw0cEa9hAn+s8HS9/FM=
  /path-key/2.0.1:
    dev: false
    engines:
      node: '>=4'
    resolution:
      integrity: sha1-QRyttXTFoUDTpLGRDUDYDMn0C0A=
  /path-parse/1.0.6:
    dev: false
    resolution:
      integrity: sha512-GSmOT2EbHrINBf9SR7CDELwlJ8AENk3Qn7OikK4nFYAu3Ote2+JYNVvkpAEQm3/TLNEJFD/xZJjzyxg3KBWOzw==
  /path-to-regexp/0.1.7:
    dev: false
    resolution:
      integrity: sha1-32BBeABfUi8V60SQ5yR6G/qmf4w=
  /path-type/1.1.0:
    dependencies:
      graceful-fs: 4.1.15
      pify: 2.3.0
      pinkie-promise: 2.0.1
    dev: false
    engines:
      node: '>=0.10.0'
    resolution:
      integrity: sha1-WcRPfuSR2nBNpBXaWkBwuk+P5EE=
  /path-type/3.0.0:
    dependencies:
      pify: 3.0.0
    dev: false
    engines:
      node: '>=4'
    resolution:
      integrity: sha512-T2ZUsdZFHgA3u4e5PfPbjd7HDDpxPnQb5jN0SrDsjNSuVXHJqtwTnWqG0B1jZrgmJ/7lj1EmVIByWt1gxGkWvg==
  /pathval/1.1.0:
    dev: false
    resolution:
      integrity: sha1-uULm1L3mUwBe9rcTYd74cn0GReA=
  /pause/0.0.1:
    dev: false
    resolution:
      integrity: sha1-HUCLP9t2kjuVQ9lvtMnf1TXZy10=
  /pbkdf2/3.0.17:
    dependencies:
      create-hash: 1.2.0
      create-hmac: 1.1.7
      ripemd160: 2.0.2
      safe-buffer: 5.1.2
      sha.js: 2.4.11
    dev: false
    engines:
      node: '>=0.12'
    resolution:
      integrity: sha512-U/il5MsrZp7mGg3mSQfn742na2T+1/vHDCG5/iTI3X9MKUuYUZVLQhyRsg06mCgDBTd57TxzgZt7P+fYfjRLtA==
  /performance-now/2.1.0:
    dev: false
    resolution:
      integrity: sha1-Ywn04OX6kT7BxpMHrjZLSzd8nns=
  /pidtree/0.3.0:
    dev: false
    engines:
      node: '>=0.10'
    hasBin: true
    resolution:
      integrity: sha512-9CT4NFlDcosssyg8KVFltgokyKZIFjoBxw8CTGy+5F38Y1eQWrt8tRayiUOXE+zVKQnYu5BR8JjCtvK3BcnBhg==
  /pify/2.3.0:
    dev: false
    engines:
      node: '>=0.10.0'
    resolution:
      integrity: sha1-7RQaasBDqEnqWISY59yosVMw6Qw=
  /pify/3.0.0:
    dev: false
    engines:
      node: '>=4'
    resolution:
      integrity: sha1-5aSs0sEB/fPZpNB/DbxNtJ3SgXY=
  /pinkie-promise/2.0.1:
    dependencies:
      pinkie: 2.0.4
    dev: false
    engines:
      node: '>=0.10.0'
    resolution:
      integrity: sha1-ITXW36ejWMBprJsXh3YogihFD/o=
  /pinkie/2.0.4:
    dev: false
    engines:
      node: '>=0.10.0'
    resolution:
      integrity: sha1-clVrgM+g1IqXToDnckjoDtT3+HA=
  /pkg-dir/2.0.0:
    dependencies:
      find-up: 2.1.0
    dev: false
    engines:
      node: '>=4'
    resolution:
      integrity: sha1-9tXREJ4Z1j7fQo4L1X4Sd3YVM0s=
  /pkg-dir/3.0.0:
    dependencies:
      find-up: 3.0.0
    dev: false
    engines:
      node: '>=6'
    resolution:
      integrity: sha512-/E57AYkoeQ25qkxMj5PBOVgF8Kiu/h7cYS30Z5+R7WaiCCBfLq58ZI/dSeaEKb9WVJV5n/03QwrN3IeWIFllvw==
  /platform/1.3.5:
    dev: false
    resolution:
      integrity: sha512-TuvHS8AOIZNAlE77WUDiR4rySV/VMptyMfcfeoMgs4P8apaZM3JrnbzBiixKUv+XR6i+BXrQh8WAnjaSPFO65Q==
  /pluralize/1.2.1:
    dev: false
    resolution:
      integrity: sha1-0aIUg/0iu0HlihL6NCGCMUCJfEU=
  /pn/1.1.0:
    dev: false
    resolution:
      integrity: sha512-2qHaIQr2VLRFoxe2nASzsV6ef4yOOH+Fi9FBOVH6cqeSgUnoyySPZkxzLuzd+RYOQTRpROA0ztTMqxROKSb/nA==
  /portfinder/1.0.20:
    dependencies:
      async: 1.5.2
      debug: 2.6.9
      mkdirp: 0.5.1
    dev: false
    engines:
      node: '>= 0.12.0'
    resolution:
      integrity: sha512-Yxe4mTyDzTd59PZJY4ojZR8F+E5e97iq2ZOHPz3HDgSvYC5siNad2tLooQ5y5QHyQhc3xVqvyk/eNA3wuoa7Sw==
  /posix-character-classes/0.1.1:
    dev: false
    engines:
      node: '>=0.10.0'
    resolution:
      integrity: sha1-AerA/jta9xoqbAL+q7jB/vfgDqs=
  /postcss-modules-extract-imports/1.2.1:
    dependencies:
      postcss: 6.0.23
    dev: false
    resolution:
      integrity: sha512-6jt9XZwUhwmRUhb/CkyJY020PYaPJsCyt3UjbaWo6XEbH/94Hmv6MP7fG2C5NDU/BcHzyGYxNtHvM+LTf9HrYw==
  /postcss-modules-local-by-default/1.2.0:
    dependencies:
      css-selector-tokenizer: 0.7.1
      postcss: 6.0.23
    dev: false
    resolution:
      integrity: sha1-99gMOYxaOT+nlkRmvRlQCn1hwGk=
  /postcss-modules-scope/1.1.0:
    dependencies:
      css-selector-tokenizer: 0.7.1
      postcss: 6.0.23
    dev: false
    resolution:
      integrity: sha1-1upkmUx5+XtipytCb75gVqGUu5A=
  /postcss-modules-values/1.3.0:
    dependencies:
      icss-replace-symbols: 1.1.0
      postcss: 6.0.23
    dev: false
    resolution:
      integrity: sha1-7P+p1+GSUYOJ9CrQ6D9yrsRW6iA=
  /postcss-value-parser/3.3.1:
    dev: false
    resolution:
      integrity: sha512-pISE66AbVkp4fDQ7VHBwRNXzAAKJjw4Vw7nWI/+Q3vuly7SNfgYXvm6i5IgFylHGK5sP/xHAbB7N49OS4gWNyQ==
  /postcss/6.0.23:
    dependencies:
      chalk: 2.4.2
      source-map: 0.6.1
      supports-color: 5.5.0
    dev: false
    engines:
      node: '>=4.0.0'
    resolution:
      integrity: sha512-soOk1h6J3VMTZtVeVpv15/Hpdl2cBLX3CAw4TAbkpTJiNPk9YP/zWcD1ND+xEtvyuuvKzbxliTOIyvkSeSJ6ag==
  /prebuild-install/5.2.3:
    dependencies:
      detect-libc: 1.0.3
      expand-template: 2.0.3
      github-from-package: 0.0.0
      minimist: 1.2.0
      mkdirp: 0.5.1
      napi-build-utils: 1.0.1
      node-abi: 2.7.0
      noop-logger: 0.1.1
      npmlog: 4.1.2
      os-homedir: 1.0.2
      pump: 2.0.1
      rc: 1.2.8
      simple-get: 2.8.1
      tar-fs: 1.16.3
      tunnel-agent: 0.6.0
      which-pm-runs: 1.0.0
    dev: false
    engines:
      node: '>=6'
    hasBin: true
    optional: true
    resolution:
      integrity: sha512-sdijGV8EkK244XbYJLRhOLiHj9QZKUaYW6uDotEPpRGrC5FUXFr6mZhGHr9NjhU0MISI+JSqZ0geVZMs2kIDRQ==
  /prelude-ls/1.1.2:
    dev: false
    engines:
      node: '>= 0.8.0'
    resolution:
      integrity: sha1-IZMqVJ9eUv/ZqCf1cOBL5iqX2lQ=
  /pretty-error/2.1.1:
    dependencies:
      renderkid: 2.0.2
      utila: 0.4.0
    dev: false
    resolution:
      integrity: sha1-X0+HyPkeWuPzuoerTPXgOxoX8aM=
  /private/0.1.8:
    dev: false
    engines:
      node: '>= 0.6'
    resolution:
      integrity: sha512-VvivMrbvd2nKkiG38qjULzlc+4Vx4wm/whI9pQD35YrARNnhxeiRktSOhSukRLFNlzg6Br/cJPet5J/u19r/mg==
  /process-nextick-args/1.0.7:
    dev: false
    resolution:
      integrity: sha1-FQ4gt1ZZCtP5EJPyWk8q2L/zC6M=
  /process-nextick-args/2.0.0:
    dev: false
    resolution:
      integrity: sha512-MtEC1TqN0EU5nephaJ4rAtThHtC86dNN9qCuEhtshvpVBkAW5ZO7BASN9REnF9eoXGcRub+pFuKEpOHE+HbEMw==
  /process/0.11.10:
    dev: false
    engines:
      node: '>= 0.6.0'
    resolution:
      integrity: sha1-czIwDoQBYb2j5podHZGn1LwW8YI=
  /process/0.5.2:
    dev: false
    engines:
      node: '>= 0.6.0'
    resolution:
      integrity: sha1-FjjYqONML0QKkduVq5rrZ3/Bhc8=
  /progress/2.0.3:
    dev: false
    engines:
      node: '>=0.4.0'
    resolution:
      integrity: sha512-7PiHtLll5LdnKIMw100I+8xJXR5gW2QwWYkT6iJva0bXitZKa/XMrSbdmg3r2Xnaidz9Qumd0VPaMrZlF9V9sA==
  /promise-inflight/1.0.1:
    dev: false
    resolution:
      integrity: sha1-mEcocL8igTL8vdhoEputEsPAKeM=
  /promise/7.3.1:
    dependencies:
      asap: 2.0.6
    dev: false
    optional: true
    resolution:
      integrity: sha512-nolQXZ/4L+bP/UGlkfaIujX9BKxGwmQ9OT4mOt5yvy8iK1h3wqTEJCijzGANTCCl9nWjY41juyAn2K3Q1hLLTg==
  /prop-types/15.6.2:
    dependencies:
      loose-envify: 1.4.0
      object-assign: 4.1.1
    dev: false
    resolution:
      integrity: sha512-3pboPvLiWD7dkI3qf3KbUe6hKFKa52w+AE0VCqECtf+QHAKgOL37tTaNCnuX1nAAQ4ZhyP+kYVKf8rLmJ/feDQ==
  /propagate/1.0.0:
    dev: false
    engines:
      '0': node >= 0.8.1
    resolution:
      integrity: sha1-AMLa7t2iDofjeCs0Stuhzd1q1wk=
  /proxy-addr/2.0.4:
    dependencies:
      forwarded: 0.1.2
      ipaddr.js: 1.8.0
    dev: false
    engines:
      node: '>= 0.10'
    resolution:
      integrity: sha512-5erio2h9jp5CHGwcybmxmVqHmnCBZeewlfJ0pex+UW7Qny7OOZXTtH56TGNyBizkgiOwhJtMKrVzDTeKcySZwA==
  /prr/1.0.1:
    dev: false
    resolution:
      integrity: sha1-0/wRS6BplaRexok/SEzrHXj19HY=
  /pseudomap/1.0.2:
    dev: false
    resolution:
      integrity: sha1-8FKijacOYYkX7wqKw0wa5aaChrM=
  /psl/1.1.31:
    dev: false
    resolution:
      integrity: sha512-/6pt4+C+T+wZUieKR620OpzN/LlnNKuWjy1iFLQ/UG35JqHlR/89MP1d96dUfkf6Dne3TuLQzOYEYshJ+Hx8mw==
  /public-encrypt/4.0.3:
    dependencies:
      bn.js: 4.11.8
      browserify-rsa: 4.0.1
      create-hash: 1.2.0
      parse-asn1: 5.1.3
      randombytes: 2.0.6
      safe-buffer: 5.1.2
    dev: false
    resolution:
      integrity: sha512-zVpa8oKZSz5bTMTFClc1fQOnyyEzpl5ozpi1B5YcvBrdohMjH2rfsBtyXcuNuwjsDIXmBYlF2N5FlJYhR29t8Q==
  /pump/1.0.3:
    dependencies:
      end-of-stream: 1.4.1
      once: 1.4.0
    dev: false
    optional: true
    resolution:
      integrity: sha512-8k0JupWme55+9tCVE+FS5ULT3K6AbgqrGa58lTT49RpyfwwcGedHqaC5LlQNdEAumn/wFsu6aPwkuPMioy8kqw==
  /pump/2.0.1:
    dependencies:
      end-of-stream: 1.4.1
      once: 1.4.0
    dev: false
    resolution:
      integrity: sha512-ruPMNRkN3MHP1cWJc9OWr+T/xDP0jhXYCLfJcBuX54hhfIBnaQmAUMfDcG4DM5UMWByBbJY69QSphm3jtDKIkA==
  /pump/3.0.0:
    dependencies:
      end-of-stream: 1.4.1
      once: 1.4.0
    dev: false
    resolution:
      integrity: sha512-LwZy+p3SFs1Pytd/jYct4wpv49HiYCqd9Rlc5ZVdk0V+8Yzv6jR5Blk3TRmPL1ft69TxP0IMZGJ+WPFU2BFhww==
  /pumpify/1.5.1:
    dependencies:
      duplexify: 3.7.1
      inherits: 2.0.3
      pump: 2.0.1
    dev: false
    resolution:
      integrity: sha512-oClZI37HvuUJJxSKKrC17bZ9Cu0ZYhEAGPsPUy9KlMUmv9dKX2o77RUmq7f3XjIxbwyGwYzbzQ1L2Ks8sIradQ==
  /punycode/1.3.2:
    dev: false
    resolution:
      integrity: sha1-llOgNvt8HuQjQvIyXM7v6jkmxI0=
  /punycode/1.4.1:
    dev: false
    resolution:
      integrity: sha1-wNWmOycYgArY4esPpSachN1BhF4=
  /punycode/2.1.1:
    dev: false
    engines:
      node: '>=6'
    resolution:
      integrity: sha512-XRsRjdf+j5ml+y/6GKHPZbrF/8p2Yga0JPtdqTIY2Xe5ohJPD9saDJJLPvp9+NSBprVvevdXZybnj2cv8OEd0A==
  /qs/6.5.2:
    dev: false
    engines:
      node: '>=0.6'
    resolution:
      integrity: sha512-N5ZAX4/LxJmF+7wN74pUD6qAh9/wnvdQcjq9TZjevvXzSUo7bfmw91saqMjzGS2xq91/odN2dW/WOl7qQHNDGA==
  /qs/6.6.0:
    dev: false
    engines:
      node: '>=0.6'
    resolution:
      integrity: sha512-KIJqT9jQJDQx5h5uAVPimw6yVg2SekOKu959OCtktD3FjzbpvaPr8i4zzg07DOMz+igA4W/aNM7OV8H37pFYfA==
  /querystring-es3/0.2.1:
    dev: false
    engines:
      node: '>=0.4.x'
    resolution:
      integrity: sha1-nsYfeQSYdXB9aUFFlv2Qek1xHnM=
  /querystring/0.2.0:
    dev: false
    engines:
      node: '>=0.4.x'
    resolution:
      integrity: sha1-sgmEkgO7Jd+CDadW50cAWHhSFiA=
  /querystringify/2.1.0:
    dev: false
    resolution:
      integrity: sha512-sluvZZ1YiTLD5jsqZcDmFyV2EwToyXZBfpoVOmktMmW+VEnhgakFHnasVph65fOjGPTWN0Nw3+XQaSeMayr0kg==
  /random-bytes/1.0.0:
    dev: false
    engines:
      node: '>= 0.8'
    resolution:
      integrity: sha1-T2ih3Arli9P7lYSMMDJNt11kNgs=
  /random-js/1.0.8:
    dev: false
    resolution:
      integrity: sha1-lo/WiabyXWwKrHZig94vaIycGQo=
  /randombytes/2.0.6:
    dependencies:
      safe-buffer: 5.1.2
    dev: false
    resolution:
      integrity: sha512-CIQ5OFxf4Jou6uOKe9t1AOgqpeU5fd70A8NPdHSGeYXqXsPe6peOwI0cUl88RWZ6sP1vPMV3avd/R6cZ5/sP1A==
  /randomfill/1.0.4:
    dependencies:
      randombytes: 2.0.6
      safe-buffer: 5.1.2
    dev: false
    resolution:
      integrity: sha512-87lcbR8+MhcWcUiQ+9e+Rwx8MyR2P7qnt15ynUlbm3TU/fjbgz4GsvfSUDTemtCCtVCqb4ZcEFlyPNTh9bBTLw==
  /randomstring/1.1.5:
    dependencies:
      array-uniq: 1.0.2
    dev: false
    hasBin: true
    resolution:
      integrity: sha1-bfBij3XL1ZMpMNn+OrTpVqGFGMM=
  /range-parser/1.2.0:
    dev: false
    engines:
      node: '>= 0.6'
    resolution:
      integrity: sha1-9JvmtIeJTdxA3MlKMi9hEJLgDV4=
  /raven-js/3.27.0:
    dev: false
    resolution:
      integrity: sha512-vChdOL+yzecfnGA+B5EhEZkJ3kY3KlMzxEhShKh6Vdtooyl0yZfYNFQfYzgMf2v4pyQa+OTZ5esTxxgOOZDHqw==
  /raven/2.6.4:
    dependencies:
      cookie: 0.3.1
      md5: 2.2.1
      stack-trace: 0.0.10
      timed-out: 4.0.1
      uuid: 3.3.2
    dev: false
    engines:
      node: '>= 4.0.0'
    hasBin: true
    resolution:
      integrity: sha512-6PQdfC4+DQSFncowthLf+B6Hr0JpPsFBgTVYTAOq7tCmx/kR4SXbeawtPch20+3QfUcQDoJBLjWW1ybvZ4kXTw==
  /raw-body/2.3.3:
    dependencies:
      bytes: 3.0.0
      http-errors: 1.6.3
      iconv-lite: 0.4.23
      unpipe: 1.0.0
    dev: false
    engines:
      node: '>= 0.8'
    resolution:
      integrity: sha512-9esiElv1BrZoI3rCDuOuKCBRbuApGGaDPQfjSflGxdy4oyzqghxu6klEkkVIvBje+FF0BX9coEv8KqW6X/7njw==
  /rc/1.2.8:
    dependencies:
      deep-extend: 0.6.0
      ini: 1.3.5
      minimist: 1.2.0
      strip-json-comments: 2.0.1
    dev: false
    hasBin: true
    optional: true
    resolution:
      integrity: sha512-y3bGgqKj3QBdxLbLkomlohkvsA8gdAiUQlSBJnBhfn+BPxg4bc62d8TcBW15wavDfgexCgccckhcZvywyQYPOw==
  /react-dom/16.7.0:
    dependencies:
      loose-envify: 1.4.0
      object-assign: 4.1.1
      prop-types: 15.6.2
      scheduler: 0.12.0
    dev: false
    peerDependencies:
      react: ^16.0.0
    resolution:
      integrity: sha512-D0Ufv1ExCAmF38P2Uh1lwpminZFRXEINJe53zRAbm4KPwSyd6DY/uDoS0Blj9jvPpn1+wivKpZYc8aAAN/nAkg==
  /react-dom/16.7.0/react@16.7.0:
    dependencies:
      loose-envify: 1.4.0
      object-assign: 4.1.1
      prop-types: 15.6.2
      react: 16.7.0
      scheduler: 0.12.0
    dev: false
    id: registry.npmjs.org/react-dom/16.7.0
    peerDependencies:
      react: ^16.0.0
    resolution:
      integrity: sha512-D0Ufv1ExCAmF38P2Uh1lwpminZFRXEINJe53zRAbm4KPwSyd6DY/uDoS0Blj9jvPpn1+wivKpZYc8aAAN/nAkg==
  /react/16.7.0:
    dependencies:
      loose-envify: 1.4.0
      object-assign: 4.1.1
      prop-types: 15.6.2
      scheduler: 0.12.0
    dev: false
    engines:
      node: '>=0.10.0'
    resolution:
      integrity: sha512-StCz3QY8lxTb5cl2HJxjwLFOXPIFQp+p+hxQfc8WE0QiLfCtIlKj8/+5tjjKm8uSTlAW+fCPaavGFS06V9Ar3A==
  /read-pkg-up/1.0.1:
    dependencies:
      find-up: 1.1.2
      read-pkg: 1.1.0
    dev: false
    engines:
      node: '>=0.10.0'
    resolution:
      integrity: sha1-nWPBMnbAZZGNV/ACpX9AobZD+wI=
  /read-pkg/1.1.0:
    dependencies:
      load-json-file: 1.1.0
      normalize-package-data: 2.4.2
      path-type: 1.1.0
    dev: false
    engines:
      node: '>=0.10.0'
    resolution:
      integrity: sha1-9f+qXs0pyzHAR0vKfXVra7KePyg=
  /read-pkg/3.0.0:
    dependencies:
      load-json-file: 4.0.0
      normalize-package-data: 2.4.2
      path-type: 3.0.0
    dev: false
    engines:
      node: '>=4'
    resolution:
      integrity: sha1-nLxoaXj+5l0WwA4rGcI3/Pbjg4k=
  /read-pkg/4.0.1:
    dependencies:
      normalize-package-data: 2.4.2
      parse-json: 4.0.0
      pify: 3.0.0
    dev: false
    engines:
      node: '>=6'
    resolution:
      integrity: sha1-ljYlN48+HE1IyFhytabsfV0JMjc=
  /readable-stream/1.0.34:
    dependencies:
      core-util-is: 1.0.2
      inherits: 2.0.3
      isarray: 0.0.1
      string_decoder: 0.10.31
    dev: false
    resolution:
      integrity: sha1-Elgg40vIQtLyqq+v5MKRbuMsFXw=
  /readable-stream/1.1.14:
    dependencies:
      core-util-is: 1.0.2
      inherits: 2.0.3
      isarray: 0.0.1
      string_decoder: 0.10.31
    dev: false
    resolution:
      integrity: sha1-fPTFTvZI44EwhMY23SB54WbAgdk=
  /readable-stream/2.0.6:
    dependencies:
      core-util-is: 1.0.2
      inherits: 2.0.3
      isarray: 1.0.0
      process-nextick-args: 1.0.7
      string_decoder: 0.10.31
      util-deprecate: 1.0.2
    dev: false
    resolution:
      integrity: sha1-j5A0HmilPMySh4jaz80Rs265t44=
  /readable-stream/2.3.6:
    dependencies:
      core-util-is: 1.0.2
      inherits: 2.0.3
      isarray: 1.0.0
      process-nextick-args: 2.0.0
      safe-buffer: 5.1.2
      string_decoder: 1.1.1
      util-deprecate: 1.0.2
    dev: false
    resolution:
      integrity: sha512-tQtKA9WIAhBF3+VLAseyMqZeBjW0AHJoxOtYqSUZNJxauErmLbVm2FW1y+J/YA9dUrAC39ITejlZWhVIwawkKw==
  /readable-stream/3.1.1:
    dependencies:
      inherits: 2.0.3
      string_decoder: 1.2.0
      util-deprecate: 1.0.2
    dev: false
    engines:
      node: '>= 6'
    resolution:
      integrity: sha512-DkN66hPyqDhnIQ6Jcsvx9bFjhw214O4poMBcIMgPVpQvNy9a0e0Uhg5SqySyDKAmUlwt8LonTBz1ezOnM8pUdA==
  /readdirp/2.2.1:
    dependencies:
      graceful-fs: 4.1.15
      micromatch: 3.1.10
      readable-stream: 2.3.6
    dev: false
    engines:
      node: '>=0.10'
    resolution:
      integrity: sha512-1JU/8q+VgFZyxwrJ+SVIOsh+KywWGpds3NTqikiKpDMZWScmAYyKIgqkO+ARvNWJfXeXR1zxz7aHF4u4CyH6vQ==
  /recast/0.11.23:
    dependencies:
      ast-types: 0.9.6
      esprima: 3.1.3
      private: 0.1.8
      source-map: 0.5.7
    dev: false
    engines:
      node: '>= 0.8'
    resolution:
      integrity: sha1-RR/TAEqx5N+bTktmN2sqIZEkYtM=
  /redent/1.0.0:
    dependencies:
      indent-string: 2.1.0
      strip-indent: 1.0.1
    dev: false
    engines:
      node: '>=0.10.0'
    resolution:
      integrity: sha1-z5Fqsf1fHxbfsggi3W7H9zDCr94=
  /redis-commands/1.4.0:
    dev: false
    resolution:
      integrity: sha512-cu8EF+MtkwI4DLIT0x9P8qNTLFhQD4jLfxLR0cCNkeGzs87FN6879JOJwNQR/1zD7aSYNbU0hgsV9zGY71Itvw==
  /redis-parser/2.6.0:
    dev: false
    engines:
      node: '>=0.10.0'
    resolution:
      integrity: sha1-Uu0J2srBCPGmMcB+m2mUHnoZUEs=
  /redis/2.6.3:
    dependencies:
      double-ended-queue: 2.1.0-0
      redis-commands: 1.4.0
      redis-parser: 2.6.0
    dev: false
    engines:
      node: '>=0.10.0'
    resolution:
      integrity: sha1-hDBbklU8ah8Jx8R8MLEazn27etQ=
  /redis/2.8.0:
    dependencies:
      double-ended-queue: 2.1.0-0
      redis-commands: 1.4.0
      redis-parser: 2.6.0
    dev: false
    engines:
      node: '>=0.10.0'
    resolution:
      integrity: sha512-M1OkonEQwtRmZv4tEWF2VgpG0JWJ8Fv1PhlgT5+B+uNq2cA3Rt1Yt/ryoR+vQNOQcIEgdCdfH0jr3bDpihAw1A==
  /regenerate/1.4.0:
    dev: false
    resolution:
      integrity: sha512-1G6jJVDWrt0rK99kBjvEtziZNCICAuvIPkSiUFIQxVP06RCVpq3dmDo2oi6ABpYaDYaTRr67BEhL8r1wgEZZKg==
  /regex-not/1.0.2:
    dependencies:
      extend-shallow: 3.0.2
      safe-regex: 1.1.0
    dev: false
    engines:
      node: '>=0.10.0'
    resolution:
      integrity: sha512-J6SDjUgDxQj5NusnOtdFxDwN/+HWykR8GELwctJ7mdqhcyy1xEc4SRFHUXvxTp661YaVKAjfRLZ9cCqS6tn32A==
  /regexpu-core/1.0.0:
    dependencies:
      regenerate: 1.4.0
      regjsgen: 0.2.0
      regjsparser: 0.1.5
    dev: false
    resolution:
      integrity: sha1-hqdj9Y7k18L2sQLkdkBQ3n7ZDGs=
  /regjsgen/0.2.0:
    dev: false
    resolution:
      integrity: sha1-bAFq3qxVT3WCP+N6wFuS1aTtsfc=
  /regjsparser/0.1.5:
    dependencies:
      jsesc: 0.5.0
    dev: false
    hasBin: true
    resolution:
      integrity: sha1-fuj4Tcb6eS0/0K4ijSS9lJ6tIFw=
  /reinterval/1.1.0:
    dev: false
    resolution:
      integrity: sha1-M2Hs+jymwYKDOA3Qu5VG85D17Oc=
  /relateurl/0.2.7:
    dev: false
    engines:
      node: '>= 0.10'
    resolution:
      integrity: sha1-VNvzd+UUQKypCkzSdGANP/LYiKk=
  /remove-trailing-separator/1.1.0:
    dev: false
    resolution:
      integrity: sha1-wkvOKig62tW8P1jg1IJJuSN52O8=
  /renderkid/2.0.2:
    dependencies:
      css-select: 1.2.0
      dom-converter: 0.2.0
      htmlparser2: 3.3.0
      strip-ansi: 3.0.1
      utila: 0.4.0
    dev: false
    resolution:
      integrity: sha512-FsygIxevi1jSiPY9h7vZmBFUbAOcbYm9UwyiLNdVsLRs/5We9Ob5NMPbGYUTWiLq5L+ezlVdE0A8bbME5CWTpg==
  /repeat-element/1.1.3:
    dev: false
    engines:
      node: '>=0.10.0'
    resolution:
      integrity: sha512-ahGq0ZnV5m5XtZLMb+vP76kcAM5nkLqk0lpqAuojSKGgQtn4eRi4ZZGm2olo2zKFH+sMsWaqOCW1dqAnOru72g==
  /repeat-string/1.6.1:
    dev: false
    engines:
      node: '>=0.10'
    resolution:
      integrity: sha1-jcrkcOHIirwtYA//Sndihtp15jc=
  /repeating/2.0.1:
    dependencies:
      is-finite: 1.0.2
    dev: false
    engines:
      node: '>=0.10.0'
    resolution:
      integrity: sha1-UhTFOpJtNVJwdSf7q0FdvAjQbdo=
  /request-promise-core/1.1.1:
    dependencies:
      lodash: 4.17.11
    dev: false
    engines:
      node: '>=0.10.0'
    peerDependencies:
      request: ^2.34
    resolution:
      integrity: sha1-Pu4AssWqgyOc+wTFcA2jb4HNCLY=
  /request-promise-core/1.1.1/request@2.88.0:
    dependencies:
      lodash: 4.17.11
      request: 2.88.0
    dev: false
    engines:
      node: '>=0.10.0'
    id: registry.npmjs.org/request-promise-core/1.1.1
    peerDependencies:
      request: ^2.34
    resolution:
      integrity: sha1-Pu4AssWqgyOc+wTFcA2jb4HNCLY=
  /request-promise-native/1.0.5:
    dependencies:
      request-promise-core: 1.1.1
      stealthy-require: 1.1.1
      tough-cookie: 3.0.0
    dev: false
    engines:
      node: '>=0.12.0'
    peerDependencies:
      request: ^2.34
    resolution:
      integrity: sha1-UoF3D2jgyXGeUWP9P6tIIhX0/aU=
  /request-promise-native/1.0.5/request@2.88.0:
    dependencies:
      request: 2.88.0
      request-promise-core: /request-promise-core/1.1.1/request@2.88.0
      stealthy-require: 1.1.1
      tough-cookie: 3.0.0
    dev: false
    engines:
      node: '>=0.12.0'
    id: registry.npmjs.org/request-promise-native/1.0.5
    peerDependencies:
      request: ^2.34
    resolution:
      integrity: sha1-UoF3D2jgyXGeUWP9P6tIIhX0/aU=
  /request-promise/4.2.2/request@2.88.0:
    dependencies:
      bluebird: 3.5.3
      request: 2.88.0
      request-promise-core: /request-promise-core/1.1.1/request@2.88.0
      stealthy-require: 1.1.1
      tough-cookie: 3.0.0
    dev: false
    engines:
      node: '>=0.10.0'
    id: registry.npmjs.org/request-promise/4.2.2
    peerDependencies:
      request: ^2.34
    resolution:
      integrity: sha1-0epG1lSm7k+O5qT+oQGMIpEZBLQ=
  /request/2.88.0:
    dependencies:
      aws-sign2: 0.7.0
      aws4: 1.8.0
      caseless: 0.12.0
      combined-stream: 1.0.7
      extend: 3.0.2
      forever-agent: 0.6.1
      form-data: 2.3.3
      har-validator: 5.1.3
      http-signature: 1.2.0
      is-typedarray: 1.0.0
      isstream: 0.1.2
      json-stringify-safe: 5.0.1
      mime-types: 2.1.21
      oauth-sign: 0.9.0
      performance-now: 2.1.0
      qs: 6.5.2
      safe-buffer: 5.1.2
      tough-cookie: 2.4.3
      tunnel-agent: 0.6.0
      uuid: 3.3.2
    dev: false
    engines:
      node: '>= 4'
    resolution:
      integrity: sha512-NAqBSrijGLZdM0WZNsInLJpkJokL72XYjUpnB0iwsRgxh7dB6COrHnTBNwN0E+lHDAJzu7kLAkDeY08z2/A0hg==
  /require-directory/2.1.1:
    dev: false
    engines:
      node: '>=0.10.0'
    resolution:
      integrity: sha1-jGStX9MNqxyXbiNE/+f3kqam30I=
  /require-main-filename/1.0.1:
    dev: false
    resolution:
      integrity: sha1-l/cXtp1IeE9fUmpsWqj/3aBVpNE=
  /require_optional/1.0.1:
    dependencies:
      resolve-from: 2.0.0
      semver: 5.6.0
    dev: false
    resolution:
      integrity: sha512-qhM/y57enGWHAe3v/NcwML6a3/vfESLe/sGM2dII+gEO0BpKRUkWZow/tyloNqJyN6kXSl3RyyM8Ll5D/sJP8g==
  /requires-port/1.0.0:
    dev: false
    resolution:
      integrity: sha1-kl0mAdOaxIXgkc8NpcbmlNw9yv8=
  /resolve-cwd/2.0.0:
    dependencies:
      resolve-from: 3.0.0
    dev: false
    engines:
      node: '>=4'
    resolution:
      integrity: sha1-AKn3OHVW4nA46uIyyqNypqWbZlo=
  /resolve-dir/1.0.1:
    dependencies:
      expand-tilde: 2.0.2
      global-modules: 1.0.0
    dev: false
    engines:
      node: '>=0.10.0'
    resolution:
      integrity: sha1-eaQGRMNivoLybv/nOcm7U4IEb0M=
  /resolve-from/2.0.0:
    dev: false
    engines:
      node: '>=0.10.0'
    resolution:
      integrity: sha1-lICrIOlP+h2egKgEx+oUdhGWa1c=
  /resolve-from/3.0.0:
    dev: false
    engines:
      node: '>=4'
    resolution:
      integrity: sha1-six699nWiBvItuZTM17rywoYh0g=
  /resolve-url/0.2.1:
    dev: false
    resolution:
      integrity: sha1-LGN/53yJOv0qZj/iGqkIAGjiBSo=
  /resolve/1.10.0:
    dependencies:
      path-parse: 1.0.6
    dev: false
    resolution:
      integrity: sha512-3sUr9aq5OfSg2S9pNtPA9hL1FVEAjvfOC4leW0SNf/mpnaakz2a9femSd6LqAww2RaFctwyf1lCqnTHuF1rxDg==
  /restore-cursor/2.0.0:
    dependencies:
      onetime: 2.0.1
      signal-exit: 3.0.2
    dev: false
    engines:
      node: '>=4'
    resolution:
      integrity: sha1-n37ih/gv0ybU/RYpI9YhKe7g368=
  /ret/0.1.15:
    dev: false
    engines:
      node: '>=0.12'
    resolution:
      integrity: sha512-TTlYpa+OL+vMMNG24xSlQGEJ3B/RzEfUlLct7b5G/ytav+wPrplCpVMFuwzXbkecJrb6IYo1iFb0S9v37754mg==
  /retry/0.10.1:
    dev: false
    resolution:
      integrity: sha1-52OI0heZLCUnUCQdPTlW/tmNj/Q=
  /rhea/0.3.9:
    dependencies:
      debug: 3.2.6
    dev: false
    resolution:
      integrity: sha512-16mqaARtj9ZgiYmD5F9uwcgvy5pOB64mWIbkBgrje4zEByIBjHdYB25EyeWb3baiI9OYAYMWb2rnqBfyv5weOg==
  /rimraf/2.6.3:
    dependencies:
      glob: 7.1.3
    dev: false
    hasBin: true
    resolution:
      integrity: sha512-mwqeW5XsA2qAejG46gYdENaxXjx9onRNCfn7L0duuP4hCuTIi/QO7PDK07KJfp1d+izWPrzEJDcSqBa0OZQriA==
  /ripemd160/2.0.2:
    dependencies:
      hash-base: 3.0.4
      inherits: 2.0.3
    dev: false
    resolution:
      integrity: sha512-ii4iagi25WusVoiC4B4lq7pbXfAp3D9v5CwfkY33vffw2+pkDjY1D8GaN7spsxvCSx8dkPqOZCEZyfxcmJG2IA==
  /run-queue/1.0.3:
    dependencies:
      aproba: 1.2.0
    dev: false
    resolution:
      integrity: sha1-6Eg5bwV9Ij8kOGkkYY4laUFh7Ec=
  /rw/1.3.3:
    dev: false
    resolution:
      integrity: sha1-P4Yt+pGrdmsUiF700BEkv9oHT7Q=
  /rxjs/6.4.0:
    dependencies:
      tslib: 1.9.3
    dev: false
    engines:
      npm: '>=2.0.0'
    resolution:
      integrity: sha512-Z9Yfa11F6B9Sg/BK9MnqnQ+aQYicPLtilXBp2yUtDt2JRCE0h26d33EnfO3ZxoNxG0T92OUucP3Ct7cpfkdFfw==
  /safe-buffer/5.1.1:
    dev: false
    resolution:
      integrity: sha512-kKvNJn6Mm93gAczWVJg7wH+wGYWNrDHdWvpUmHyEsgCtIwwo3bqPtV4tR5tuPaUhTOo/kvhVwd8XwwOllGYkbg==
  /safe-buffer/5.1.2:
    dev: false
    resolution:
      integrity: sha512-Gd2UZBJDkXlY7GbJxfsE8/nvKkUEU1G38c1siN6QP6a9PT9MmHB8GnpscSmMJSoF8LOIrt8ud/wPtojys4G6+g==
  /safe-regex/1.1.0:
    dependencies:
      ret: 0.1.15
    dev: false
    resolution:
      integrity: sha1-QKNmnzsHfR6UPURinhV91IAjvy4=
  /safer-buffer/2.1.2:
    dev: false
    resolution:
      integrity: sha512-YZo3K82SD7Riyi0E1EQPojLz7kpepnSQI9IyPbHHg1XXXevb5dJI7tpyN2ADxGcQbHG7vcyRHk0cbwqcQriUtg==
  /saslprep/1.0.2:
    dependencies:
      sparse-bitfield: 3.0.3
    dev: false
    engines:
      node: '>=6'
    optional: true
    resolution:
      integrity: sha512-4cDsYuAjXssUSjxHKRe4DTZC0agDwsCqcMqtJAQPzC74nJ7LfAJflAtC1Zed5hMzEQKj82d3tuzqdGNRsLJ4Gw==
  /sass-graph/2.2.4:
    dependencies:
      glob: 7.1.3
      lodash: 4.17.11
      scss-tokenizer: 0.2.3
      yargs: 7.1.0
    dev: false
    hasBin: true
    resolution:
      integrity: sha1-E/vWPNHK8JCLn9k0dq1DpR0eC0k=
  /sass-loader/7.1.0:
    dependencies:
      clone-deep: 2.0.2
      loader-utils: 1.2.3
      lodash.tail: 4.1.1
      neo-async: 2.6.0
      pify: 3.0.0
      semver: 5.6.0
    dev: false
    engines:
      node: '>= 6.9.0 || >= 8.9.0'
    peerDependencies:
      webpack: ^3.0.0 || ^4.0.0
    resolution:
      integrity: sha512-+G+BKGglmZM2GUSfT9TLuEp6tzehHPjAMoRRItOojWIqIGPloVCMhNIQuG639eJ+y033PaGTSjLaTHts8Kw79w==
  /sass-loader/7.1.0/webpack@4.29.1:
    dependencies:
      clone-deep: 2.0.2
      loader-utils: 1.2.3
      lodash.tail: 4.1.1
      neo-async: 2.6.0
      pify: 3.0.0
      semver: 5.6.0
      webpack: 4.29.1
    dev: false
    engines:
      node: '>= 6.9.0 || >= 8.9.0'
    id: registry.npmjs.org/sass-loader/7.1.0
    peerDependencies:
      webpack: ^3.0.0 || ^4.0.0
    resolution:
      integrity: sha512-+G+BKGglmZM2GUSfT9TLuEp6tzehHPjAMoRRItOojWIqIGPloVCMhNIQuG639eJ+y033PaGTSjLaTHts8Kw79w==
  /sax/0.5.8:
    dev: false
    resolution:
      integrity: sha1-1HLbIo6zMcJQaw6MFVJK25OdEsE=
  /sax/1.2.4:
    dev: false
    resolution:
      integrity: sha512-NqVDv9TpANUjFm0N8uM5GxL36UgKi9/atZw+x7YFnQ8ckwFGKrl4xX4yWtrey3UJm5nP1kUbnYgLopqWNSRhWw==
  /saxes/3.1.6:
    dependencies:
      xmlchars: 1.3.1
    dev: false
    resolution:
      integrity: sha512-LAYs+lChg1v5uKNzPtsgTxSS5hLo8aIhSMCJt1WMpefAxm3D1RTpMwSpb6ebdL31cubiLTnhokVktBW+cv9Y9w==
  /scheduler/0.12.0:
    dependencies:
      loose-envify: 1.4.0
      object-assign: 4.1.1
    dev: false
    resolution:
      integrity: sha512-t7MBR28Akcp4Jm+QoR63XgAi9YgCUmgvDHqf5otgAj4QvdoBE4ImCX0ffehefePPG+aitiYHp0g/mW6s4Tp+dw==
  /schema-utils/0.4.7:
    dependencies:
      ajv: 6.8.1
      ajv-keywords: /ajv-keywords/3.3.0/ajv@6.8.1
    dev: false
    engines:
      node: '>= 4'
    resolution:
      integrity: sha512-v/iwU6wvwGK8HbU9yi3/nhGzP0yGSuhQMzL6ySiec1FSrZZDkhm4noOSWzrNFo/jEc+SJY6jRTwuwbSXJPDUnQ==
  /schema-utils/1.0.0:
    dependencies:
      ajv: 6.8.1
      ajv-errors: /ajv-errors/1.0.1/ajv@6.8.1
      ajv-keywords: /ajv-keywords/3.3.0/ajv@6.8.1
    dev: false
    engines:
      node: '>= 4'
    resolution:
      integrity: sha512-i27Mic4KovM/lnGsy8whRCHhc7VicJajAjTrYg11K9zfZXnYIt4k5F+kZkwjnrhKzLic/HLU4j11mjsz2G/75g==
  /scss-tokenizer/0.2.3:
    dependencies:
      js-base64: 2.5.1
      source-map: 0.4.4
    dev: false
    resolution:
      integrity: sha1-jrBtualyMzOCTT9VMGQRSYR85dE=
  /secure-keys/1.0.0:
    dev: false
    resolution:
      integrity: sha1-8MgtmKOxOah3aogIBQuCRDEIf8o=
  /select-hose/2.0.0:
    dev: false
    resolution:
      integrity: sha1-Yl2GWPhlr0Psliv8N2o3NZpJlMo=
  /selfsigned/1.10.4:
    dependencies:
      node-forge: 0.7.5
    dev: false
    resolution:
      integrity: sha512-9AukTiDmHXGXWtWjembZ5NDmVvP2695EtpgbCsxCa68w3c88B+alqbmZ4O3hZ4VWGXeGWzEVdvqgAJD8DQPCDw==
  /semver/5.3.0:
    dev: false
    hasBin: true
    resolution:
      integrity: sha1-myzl094C0XxgEq0yaqa00M9U+U8=
  /semver/5.6.0:
    dev: false
    hasBin: true
    resolution:
      integrity: sha512-RS9R6R35NYgQn++fkDWaOmqGoj4Ek9gGs+DPxNUZKuwE183xjJroKvyo1IzVFeXvUrvmALy6FWD5xrdJT25gMg==
  /send/0.16.2:
    dependencies:
      debug: 2.6.9
      depd: 1.1.2
      destroy: 1.0.4
      encodeurl: 1.0.2
      escape-html: 1.0.3
      etag: 1.8.1
      fresh: 0.5.2
      http-errors: 1.6.3
      mime: 1.4.1
      ms: 2.0.0
      on-finished: 2.3.0
      range-parser: 1.2.0
      statuses: 1.4.0
    dev: false
    engines:
      node: '>= 0.8.0'
    resolution:
      integrity: sha512-E64YFPUssFHEFBvpbbjr44NCLtI1AohxQ8ZSiJjQLskAdKuriYEP6VyGEsRDH8ScozGpkaX1BGvhanqCwkcEZw==
  /seq/0.3.5:
    dependencies:
      chainsaw: 0.0.9
      hashish: 0.0.4
    dev: false
    resolution:
      integrity: sha1-rgKvOkJHk9jMvyEtaRdODFTf/jg=
  /serialize-javascript/1.6.1:
    dev: false
    resolution:
      integrity: sha512-A5MOagrPFga4YaKQSWHryl7AXvbQkEqpw4NNYMTNYUNV51bA8ABHgYFpqKx+YFFrw59xMV1qGH1R4AgoNIVgCw==
  /serve-favicon/2.5.0:
    dependencies:
      etag: 1.8.1
      fresh: 0.5.2
      ms: 2.1.1
      parseurl: 1.3.2
      safe-buffer: 5.1.1
    dev: false
    engines:
      node: '>= 0.8.0'
    resolution:
      integrity: sha1-k10kDN/g9YBTB/3+ln2IlCosvPA=
  /serve-index/1.9.1:
    dependencies:
      accepts: 1.3.5
      batch: 0.6.1
      debug: 2.6.9
      escape-html: 1.0.3
      http-errors: 1.6.3
      mime-types: 2.1.21
      parseurl: 1.3.2
    dev: false
    engines:
      node: '>= 0.8.0'
    resolution:
      integrity: sha1-03aNabHn2C5c4FD/9bRTvqEqkjk=
  /serve-static/1.13.2:
    dependencies:
      encodeurl: 1.0.2
      escape-html: 1.0.3
      parseurl: 1.3.2
      send: 0.16.2
    dev: false
    engines:
      node: '>= 0.8.0'
    resolution:
      integrity: sha512-p/tdJrO4U387R9oMjb1oj7qSMaMfmOyd4j9hOFoxZe2baQszgHcSWjuya/CiT5kgZZKRudHNOA0pYXOl8rQ5nw==
  /set-blocking/2.0.0:
    dev: false
    resolution:
      integrity: sha1-BF+XgtARrppoA93TgrJDkrPYkPc=
  /set-value/0.4.3:
    dependencies:
      extend-shallow: 2.0.1
      is-extendable: 0.1.1
      is-plain-object: 2.0.4
      to-object-path: 0.3.0
    dev: false
    engines:
      node: '>=0.10.0'
    resolution:
      integrity: sha1-fbCPnT0i3H945Trzw79GZuzfzPE=
  /set-value/2.0.0:
    dependencies:
      extend-shallow: 2.0.1
      is-extendable: 0.1.1
      is-plain-object: 2.0.4
      split-string: 3.1.0
    dev: false
    engines:
      node: '>=0.10.0'
    resolution:
      integrity: sha512-hw0yxk9GT/Hr5yJEYnHNKYXkIA8mVJgd9ditYZCe16ZczcaELYYcfvaXesNACk2O8O0nTiPQcQhGUQj8JLzeeg==
  /setimmediate/1.0.5:
    dev: false
    resolution:
      integrity: sha1-KQy7Iy4waULX1+qbg3Mqt4VvgoU=
  /setprototypeof/1.1.0:
    dev: false
    resolution:
      integrity: sha512-BvE/TwpZX4FXExxOxZyRGQQv651MSwmWKZGqvmPcRIjDqWub67kTKuIMx43cZZrS/cBBzwBcNDWoFxt2XEFIpQ==
  /sha.js/2.4.11:
    dependencies:
      inherits: 2.0.3
      safe-buffer: 5.1.2
    dev: false
    hasBin: true
    resolution:
      integrity: sha512-QMEp5B7cftE7APOjk5Y6xgrbWu+WkLVQwk8JNjZ8nKRciZaByEW6MubieAiToS7+dwvrjGhH8jRXz3MVd0AYqQ==
  /shallow-clone/1.0.0:
    dependencies:
      is-extendable: 0.1.1
      kind-of: 5.1.0
      mixin-object: 2.0.1
    dev: false
    engines:
      node: '>=0.10.0'
    resolution:
      integrity: sha512-oeXreoKR/SyNJtRJMAKPDSvd28OqEwG4eR/xc856cRGBII7gX9lvAqDxusPm0846z/w/hWYjI1NpKwJ00NHzRA==
  /shape-detector/0.2.1:
    dev: false
    resolution:
      integrity: sha1-1prPil9ZUQD+4Istada1x02Ifh4=
  /shebang-command/1.2.0:
    dependencies:
      shebang-regex: 1.0.0
    dev: false
    engines:
      node: '>=0.10.0'
    resolution:
      integrity: sha1-RKrGW2lbAzmJaMOfNj/uXer98eo=
  /shebang-regex/1.0.0:
    dev: false
    engines:
      node: '>=0.10.0'
    resolution:
      integrity: sha1-2kL0l0DAtC2yypcoVxyxkMmO/qM=
  /shell-quote/1.6.1:
    dependencies:
      array-filter: 0.0.1
      array-map: 0.0.0
      array-reduce: 0.0.0
      jsonify: 0.0.0
    dev: false
    resolution:
      integrity: sha1-9HgZSczkAmlxJ0MOo7PFR29IF2c=
  /signal-exit/3.0.2:
    dev: false
    resolution:
      integrity: sha1-tf3AjxKH6hF4Yo5BXiUTK3NkbG0=
  /simple-concat/1.0.0:
    dev: false
    optional: true
    resolution:
      integrity: sha1-c0TLuLbib7J9ZrL8hvn21Zl1IcY=
  /simple-get/2.8.1:
    dependencies:
      decompress-response: 3.3.0
      once: 1.4.0
      simple-concat: 1.0.0
    dev: false
    optional: true
    resolution:
      integrity: sha512-lSSHRSw3mQNUGPAYRqo7xy9dhKmxFXIjLjp4KHpf99GEH2VH7C3AM+Qfx6du6jhfUi6Vm7XnbEVEf7Wb6N8jRw==
  /simple-swizzle/0.2.2:
    dependencies:
      is-arrayish: 0.3.2
    dev: false
    resolution:
      integrity: sha1-pNprY1/8zMoz9w0Xy5JZLeleVXo=
  /snapdragon-node/2.1.1:
    dependencies:
      define-property: 1.0.0
      isobject: 3.0.1
      snapdragon-util: 3.0.1
    dev: false
    engines:
      node: '>=0.10.0'
    resolution:
      integrity: sha512-O27l4xaMYt/RSQ5TR3vpWCAB5Kb/czIcqUFOM/C4fYcLnbZUc1PkjTAMjof2pBWaSTwOUd6qUHcFGVGj7aIwnw==
  /snapdragon-util/3.0.1:
    dependencies:
      kind-of: 3.2.2
    dev: false
    engines:
      node: '>=0.10.0'
    resolution:
      integrity: sha512-mbKkMdQKsjX4BAL4bRYTj21edOf8cN7XHdYUJEe+Zn99hVEYcMvKPct1IqNe7+AZPirn8BCDOQBHQZknqmKlZQ==
  /snapdragon/0.8.2:
    dependencies:
      base: 0.11.2
      debug: 2.6.9
      define-property: 0.2.5
      extend-shallow: 2.0.1
      map-cache: 0.2.2
      source-map: 0.5.7
      source-map-resolve: 0.5.2
      use: 3.1.1
    dev: false
    engines:
      node: '>=0.10.0'
    resolution:
      integrity: sha512-FtyOnWN/wCHTVXOMwvSv26d+ko5vWlIDD6zoUJ7LW8vh+ZBC8QdljveRP+crNrtBwioEUWy/4dMtbBjA4ioNlg==
  /snappy/6.1.2:
    dependencies:
      bindings: 1.4.0
      nan: 2.12.1
      prebuild-install: 5.2.3
    dev: false
    optional: true
    requiresBuild: true
    resolution:
      integrity: sha512-oYjYCA5/XoYBA5t9lAaQfzq+qJ1eKqoBb7dRCk+BE2dIFe+tMJcpRnraSsK/W9Z6qnXf1oBnhRX9Lr2yMQJ91A==
  /socket.io-adapter/1.1.1:
    dev: false
    resolution:
      integrity: sha1-KoBeihTWNyEk3ZFZrUUC+MsH8Gs=
  /socket.io-client/2.2.0:
    dependencies:
      backo2: 1.0.2
      base64-arraybuffer: 0.1.5
      component-bind: 1.0.0
      component-emitter: 1.2.1
      debug: 3.1.0
      engine.io-client: 3.3.2
      has-binary2: 1.0.3
      has-cors: 1.1.0
      indexof: 0.0.1
      object-component: 0.0.3
      parseqs: 0.0.5
      parseuri: 0.0.5
      socket.io-parser: 3.3.0
      to-array: 0.1.4
    dev: false
    resolution:
      integrity: sha512-56ZrkTDbdTLmBIyfFYesgOxsjcLnwAKoN4CiPyTVkMQj3zTUh0QAx3GbvIvLpFEOvQWu92yyWICxB0u7wkVbYA==
  /socket.io-emitter/3.1.1:
    dependencies:
      debug: 3.1.0
      notepack.io: 2.1.3
      redis: 2.6.3
      socket.io-parser: 3.1.2
    dev: false
    resolution:
      integrity: sha1-sF+CAG5pvD63QoeUysO7zUuqDMc=
  /socket.io-parser/3.1.2:
    dependencies:
      component-emitter: 1.2.1
      debug: 2.6.9
      has-binary2: 1.0.3
      isarray: 2.0.1
    dev: false
    resolution:
      integrity: sha1-28IoIVH8T6675Aru3Ady66YZ9/I=
  /socket.io-parser/3.3.0:
    dependencies:
      component-emitter: 1.2.1
      debug: 3.1.0
      isarray: 2.0.1
    dev: false
    resolution:
      integrity: sha512-hczmV6bDgdaEbVqhAeVMM/jfUfzuEZHsQg6eOmLgJht6G3mPKMxYm75w2+qhAQZ+4X+1+ATZ+QFKeOZD5riHng==
  /socket.io-redis/5.2.0:
    dependencies:
      debug: 2.6.9
      notepack.io: 2.1.3
      redis: 2.8.0
      socket.io-adapter: 1.1.1
      uid2: 0.0.3
    dev: false
    resolution:
      integrity: sha1-j+KtlEX8UIhvtwq8dZ1nQD1Ymd8=
  /socket.io/2.2.0:
    dependencies:
      debug: 4.1.1
      engine.io: 3.3.2
      has-binary2: 1.0.3
      socket.io-adapter: 1.1.1
      socket.io-client: 2.2.0
      socket.io-parser: 3.3.0
    dev: false
    resolution:
      integrity: sha512-wxXrIuZ8AILcn+f1B4ez4hJTPG24iNgxBBDaJfT6MsyOhVYiTXWexGoPkd87ktJG8kQEcL/NBvRi64+9k4Kc0w==
  /sockjs-client/1.3.0:
    dependencies:
      debug: 3.2.6
      eventsource: 1.0.7
      faye-websocket: 0.11.1
      inherits: 2.0.3
      json3: 3.3.2
      url-parse: 1.4.4
    dev: false
    resolution:
      integrity: sha512-R9jxEzhnnrdxLCNln0xg5uGHqMnkhPSTzUZH2eXcR03S/On9Yvoq2wyUZILRUhZCNVu2PmwWVoyuiPz8th8zbg==
  /sockjs/0.3.19:
    dependencies:
      faye-websocket: 0.10.0
      uuid: 3.3.2
    dev: false
    resolution:
      integrity: sha512-V48klKZl8T6MzatbLlzzRNhMepEys9Y4oGFpypBFFn1gLI/QQ9HtLLyWJNbPlwGLelOVOEijUbTTJeLLI59jLw==
  /source-list-map/2.0.1:
    dev: false
    resolution:
      integrity: sha512-qnQ7gVMxGNxsiL4lEuJwe/To8UnK7fAnmbGEEH8RpLouuKbeEm0lhbQVFIrNSuB+G7tVrAlVsZgETT5nljf+Iw==
  /source-map-loader/0.2.4:
    dependencies:
      async: 2.6.1
      loader-utils: 1.2.3
    dev: false
    engines:
      node: '>= 6'
    resolution:
      integrity: sha512-OU6UJUty+i2JDpTItnizPrlpOIBLmQbWMuBg9q5bVtnHACqw1tn9nNwqJLbv0/00JjnJb/Ee5g5WS5vrRv7zIQ==
  /source-map-resolve/0.5.2:
    dependencies:
      atob: 2.1.2
      decode-uri-component: 0.2.0
      resolve-url: 0.2.1
      source-map-url: 0.4.0
      urix: 0.1.0
    dev: false
    resolution:
      integrity: sha512-MjqsvNwyz1s0k81Goz/9vRBe9SZdB09Bdw+/zYyO+3CuPk6fouTaxscHkgtE8jKvf01kVfl8riHzERQ/kefaSA==
  /source-map-support/0.5.10:
    dependencies:
      buffer-from: 1.1.1
      source-map: 0.6.1
    dev: false
    resolution:
      integrity: sha512-YfQ3tQFTK/yzlGJuX8pTwa4tifQj4QS2Mj7UegOu8jAz59MqIiMGPXxQhVQiIMNzayuUSF/jEuVnfFF5JqybmQ==
  /source-map-url/0.4.0:
    dev: false
    resolution:
      integrity: sha1-PpNdfd1zYxuXZZlW1VEo6HtQhKM=
  /source-map/0.4.4:
    dependencies:
      amdefine: 1.0.1
    dev: false
    engines:
      node: '>=0.8.0'
    resolution:
      integrity: sha1-66T12pwNyZneaAMti092FzZSA2s=
  /source-map/0.5.7:
    dev: false
    engines:
      node: '>=0.10.0'
    resolution:
      integrity: sha1-igOdLRAh0i0eoUyA2OpGi6LvP8w=
  /source-map/0.6.1:
    dev: false
    engines:
      node: '>=0.10.0'
    resolution:
      integrity: sha512-UjgapumWlbMhkBgzT7Ykc5YXUT46F0iKu8SGXq0bcwP5dz/h0Plj6enJqjz1Zbq2l5WaqYnrVbwWOWMyF3F47g==
  /sparse-bitfield/3.0.3:
    dependencies:
      memory-pager: 1.5.0
    dev: false
    optional: true
    resolution:
      integrity: sha1-/0rm5oZWBWuks+eSqzM004JzyhE=
  /spawn-command/0.0.2-1:
    dev: false
    resolution:
      integrity: sha1-YvXpRmmBwbeW3Fkpk34RycaSG9A=
  /spdx-correct/3.1.0:
    dependencies:
      spdx-expression-parse: 3.0.0
      spdx-license-ids: 3.0.3
    dev: false
    resolution:
      integrity: sha512-lr2EZCctC2BNR7j7WzJ2FpDznxky1sjfxvvYEyzxNyb6lZXHODmEoJeFu4JupYlkfha1KZpJyoqiJ7pgA1qq8Q==
  /spdx-exceptions/2.2.0:
    dev: false
    resolution:
      integrity: sha512-2XQACfElKi9SlVb1CYadKDXvoajPgBVPn/gOQLrTvHdElaVhr7ZEbqJaRnJLVNeaI4cMEAgVCeBMKF6MWRDCRA==
  /spdx-expression-parse/3.0.0:
    dependencies:
      spdx-exceptions: 2.2.0
      spdx-license-ids: 3.0.3
    dev: false
    resolution:
      integrity: sha512-Yg6D3XpRD4kkOmTpdgbUiEJFKghJH03fiC1OPll5h/0sO6neh2jqRDVHOQ4o/LMea0tgCkbMgea5ip/e+MkWyg==
  /spdx-license-ids/3.0.3:
    dev: false
    resolution:
      integrity: sha512-uBIcIl3Ih6Phe3XHK1NqboJLdGfwr1UN3k6wSD1dZpmPsIkb8AGNbZYJ1fOBk834+Gxy8rpfDxrS6XLEMZMY2g==
  /spdy-transport/3.0.0:
    dependencies:
      debug: 4.1.1
      detect-node: 2.0.4
      hpack.js: 2.1.6
      obuf: 1.1.2
      readable-stream: 3.1.1
      wbuf: 1.7.3
    dev: false
    resolution:
      integrity: sha512-hsLVFE5SjA6TCisWeJXFKniGGOpBgMLmerfO2aCyCU5s7nJ/rpAepqmFifv/GCbSbueEeAJJnmSQ2rKC/g8Fcw==
  /spdy/4.0.0:
    dependencies:
      debug: 4.1.1
      handle-thing: 2.0.0
      http-deceiver: 1.2.7
      select-hose: 2.0.0
      spdy-transport: 3.0.0
    dev: false
    engines:
      node: '>=6.0.0'
      npm: '>=6.0.0'
    resolution:
      integrity: sha512-ot0oEGT/PGUpzf/6uk4AWLqkq+irlqHXkrdbk51oWONh3bxQmBuljxPNl66zlRRcIJStWq0QkLUCPOPjgjvU0Q==
  /split-string/3.1.0:
    dependencies:
      extend-shallow: 3.0.2
    dev: false
    engines:
      node: '>=0.10.0'
    resolution:
      integrity: sha512-NzNVhJDYpwceVVii8/Hu6DKfD2G+NrQHlS/V/qgv763EYudVwEcMQNxd2lh+0VrUByXN/oJkl5grOhYWvQUYiw==
  /split/1.0.1:
    dependencies:
      through: 2.3.8
    dev: false
    resolution:
      integrity: sha512-mTyOoPbrivtXnwnIxZRFYRrPNtEFKlpB2fvjSnCQUiAA6qAZzqwna5envK4uk6OIeP17CsdF3rSBGYVBsU0Tkg==
  /split2/2.2.0:
    dependencies:
      through2: 2.0.5
    dev: false
    resolution:
      integrity: sha512-RAb22TG39LhI31MbreBgIuKiIKhVsawfTgEGqKHTK87aG+ul/PB8Sqoi3I7kVdRWiCfrKxK3uo4/YUkpNvhPbw==
  /sprintf-js/1.0.3:
    dev: false
    resolution:
      integrity: sha1-BOaSb2YolTVPPdAVIDYzuFcpfiw=
  /sshpk/1.16.1:
    dependencies:
      asn1: 0.2.4
      assert-plus: 1.0.0
      bcrypt-pbkdf: 1.0.2
      dashdash: 1.14.1
      ecc-jsbn: 0.1.2
      getpass: 0.1.7
      jsbn: 0.1.1
      safer-buffer: 2.1.2
      tweetnacl: 0.14.5
    dev: false
    engines:
      node: '>=0.10.0'
    hasBin: true
    resolution:
      integrity: sha512-HXXqVUq7+pcKeLqqZj6mHFUMvXtOJt1uoUx09pFW6011inTMxqI8BA8PM95myrIyyKwdnzjdFjLiE6KBPVtJIg==
  /ssri/5.3.0:
    dependencies:
      safe-buffer: 5.1.2
    dev: false
    resolution:
      integrity: sha512-XRSIPqLij52MtgoQavH/x/dU1qVKtWUAAZeOHsR9c2Ddi4XerFy3mc1alf+dLJKl9EUIm/Ht+EowFkTUOA6GAQ==
  /ssri/6.0.1:
    dependencies:
      figgy-pudding: 3.5.1
    dev: false
    resolution:
      integrity: sha512-3Wge10hNcT1Kur4PDFwEieXSCMCJs/7WvSACcrMYrNp+b8kDL1/0wJch5Ni2WrtwEa2IO8OsVfeKIciKCDx/QA==
  /stack-trace/0.0.10:
    dev: false
    resolution:
      integrity: sha1-VHxws0fo0ytOEI6hoqFZ5f3eGcA=
  /static-expiry/0.0.11:
    dependencies:
      findit: 0.1.2
      fresh: 0.1.0
    dev: false
    engines:
      node: '>= 0.8.21'
    resolution:
      integrity: sha1-uIj5QU1DJg8EPrdPz/AYSgoCJWU=
  /static-extend/0.1.2:
    dependencies:
      define-property: 0.2.5
      object-copy: 0.1.0
    dev: false
    engines:
      node: '>=0.10.0'
    resolution:
      integrity: sha1-YICcOcv/VTNyJv1eC1IPNB8ftcY=
  /statuses/1.4.0:
    dev: false
    engines:
      node: '>= 0.6'
    resolution:
      integrity: sha512-zhSCtt8v2NDrRlPQpCNtw/heZLtfUDqxBM1udqikb/Hbk52LK4nQSwr10u77iopCW5LsyHpuXS0GnEc48mLeew==
  /statuses/1.5.0:
    dev: false
    engines:
      node: '>= 0.6'
    resolution:
      integrity: sha1-Fhx9rBd2Wf2YEfQ3cfqZOBR4Yow=
  /stdout-stream/1.4.1:
    dependencies:
      readable-stream: 2.3.6
    dev: false
    resolution:
      integrity: sha512-j4emi03KXqJWcIeF8eIXkjMFN1Cmb8gUlDYGeBALLPo5qdyTfA9bOtl8m33lRoC+vFMkP3gl0WsDr6+gzxbbTA==
  /stealthy-require/1.1.1:
    dev: false
    engines:
      node: '>=0.10.0'
    resolution:
      integrity: sha1-NbCYdbT/SfJqd35QmzCQoyJr8ks=
  /step/0.0.6:
    dev: false
    resolution:
      integrity: sha1-FD54SaXX0/SgiP4pr5SRUhbu7eI=
  /stream-browserify/2.0.2:
    dependencies:
      inherits: 2.0.3
      readable-stream: 2.3.6
    dev: false
    resolution:
      integrity: sha512-nX6hmklHs/gr2FuxYDltq8fJA1GDlxKQCz8O/IM4atRqBH8OORmBNgfvW5gG10GT/qQ9u0CzIvr2X5Pkt6ntqg==
  /stream-each/1.2.3:
    dependencies:
      end-of-stream: 1.4.1
      stream-shift: 1.0.0
    dev: false
    resolution:
      integrity: sha512-vlMC2f8I2u/bZGqkdfLQW/13Zihpej/7PmSiMQsbYddxuTsJp8vRe2x2FvVExZg7FaOds43ROAuFJwPR4MTZLw==
  /stream-http/2.8.3:
    dependencies:
      builtin-status-codes: 3.0.0
      inherits: 2.0.3
      readable-stream: 2.3.6
      to-arraybuffer: 1.0.1
      xtend: 4.0.1
    dev: false
    resolution:
      integrity: sha512-+TSkfINHDo4J+ZobQLWiMouQYB+UVYFttRA94FpEzzJ7ZdqcL4uUUQ7WkdkI4DSozGmgBUE/a47L+38PenXhUw==
  /stream-shift/1.0.0:
    dev: false
    resolution:
      integrity: sha1-1cdSgl5TZ+eG944Y5EXqIjoVWVI=
  /string-hash/1.1.3:
    dev: false
    resolution:
      integrity: sha1-6Kr8CsGFW0Zmkp7X3RJ1311sgRs=
  /string-width/1.0.2:
    dependencies:
      code-point-at: 1.1.0
      is-fullwidth-code-point: 1.0.0
      strip-ansi: 3.0.1
    dev: false
    engines:
      node: '>=0.10.0'
    resolution:
      integrity: sha1-EYvfW4zcUaKn5w0hHgfisLmxB9M=
  /string-width/2.1.1:
    dependencies:
      is-fullwidth-code-point: 2.0.0
      strip-ansi: 4.0.0
    dev: false
    engines:
      node: '>=4'
    resolution:
      integrity: sha512-nOqH59deCq9SRHlxq1Aw85Jnt4w6KvLKqWVik6oA9ZklXLNIOlqg4F2yrT1MVaTjAqvVwdfeZ7w7aCvJD7ugkw==
  /string.prototype.padend/3.0.0:
    dependencies:
      define-properties: 1.1.3
      es-abstract: 1.13.0
      function-bind: 1.1.1
    dev: false
    engines:
      node: '>= 0.4'
    resolution:
      integrity: sha1-86rvfBcZ8XDF6rHDK/eA2W4h8vA=
  /string_decoder/0.10.31:
    dev: false
    resolution:
      integrity: sha1-YuIDvEF2bGwoyfyEMB2rHFMQ+pQ=
  /string_decoder/1.1.1:
    dependencies:
      safe-buffer: 5.1.2
    dev: false
    resolution:
      integrity: sha512-n/ShnvDi6FHbbVfviro+WojiFzv+s8MPMHBczVePfUpDJLwoLT0ht1l4YwBCbi8pJAveEEdnkHyPyTP/mzRfwg==
  /string_decoder/1.2.0:
    dependencies:
      safe-buffer: 5.1.2
    dev: false
    resolution:
      integrity: sha512-6YqyX6ZWEYguAxgZzHGL7SsCeGx3V2TtOTqZz1xSTSWnqsbWwbptafNyvf/ACquZUXV3DANr5BDIwNYe1mN42w==
  /strip-ansi/3.0.1:
    dependencies:
      ansi-regex: 2.1.1
    dev: false
    engines:
      node: '>=0.10.0'
    resolution:
      integrity: sha1-ajhfuIU9lS1f8F0Oiq+UJ43GPc8=
  /strip-ansi/4.0.0:
    dependencies:
      ansi-regex: 3.0.0
    dev: false
    engines:
      node: '>=4'
    resolution:
      integrity: sha1-qEeQIusaw2iocTibY1JixQXuNo8=
  /strip-bom/2.0.0:
    dependencies:
      is-utf8: 0.2.1
    dev: false
    engines:
      node: '>=0.10.0'
    resolution:
      integrity: sha1-YhmoVhZSBJHzV4i9vxRHqZx+aw4=
  /strip-bom/3.0.0:
    dev: false
    engines:
      node: '>=4'
    resolution:
      integrity: sha1-IzTBjpx1n3vdVv3vfprj1YjmjtM=
  /strip-eof/1.0.0:
    dev: false
    engines:
      node: '>=0.10.0'
    resolution:
      integrity: sha1-u0P/VZim6wXYm1n80SnJgzE2Br8=
  /strip-indent/1.0.1:
    dependencies:
      get-stdin: 4.0.1
    dev: false
    engines:
      node: '>=0.10.0'
    hasBin: true
    resolution:
      integrity: sha1-DHlipq3vp7vUrDZkYKY4VSrhoKI=
  /strip-json-comments/2.0.1:
    dev: false
    engines:
      node: '>=0.10.0'
    optional: true
    resolution:
      integrity: sha1-PFMZQukIwml8DsNEhYwobHygpgo=
  /style-loader/0.23.1:
    dependencies:
      loader-utils: 1.2.3
      schema-utils: 1.0.0
    dev: false
    engines:
      node: '>= 0.12.0'
    resolution:
      integrity: sha512-XK+uv9kWwhZMZ1y7mysB+zoihsEj4wneFWAS5qoiLwzW0WzSqMrrsIy+a3zkQJq0ipFtBpX5W3MqyRIBF/WFGg==
  /superagent/3.8.3:
    dependencies:
      component-emitter: 1.2.1
      cookiejar: 2.1.2
      debug: 3.2.6
      extend: 3.0.2
      form-data: 2.3.3
      formidable: 1.2.1
      methods: 1.1.2
      mime: 1.6.0
      qs: 6.6.0
      readable-stream: 2.3.6
    dev: false
    engines:
      node: '>= 4.0'
    resolution:
      integrity: sha512-GLQtLMCoEIK4eDv6OGtkOoSMt3D+oq0y3dsxMuYuDvaNUvuT8eFBuLmfR0iYYzHC1e8hpzC6ZsxbuP6DIalMFA==
  /supertest/3.4.2:
    dependencies:
      methods: 1.1.2
      superagent: 3.8.3
    dev: false
    engines:
      node: '>=6.0.0'
    resolution:
      integrity: sha512-WZWbwceHUo2P36RoEIdXvmqfs47idNNZjCuJOqDz6rvtkk8ym56aU5oglORCpPeXGxT7l9rkJ41+O1lffQXYSA==
  /supports-color/2.0.0:
    dev: false
    engines:
      node: '>=0.8.0'
    resolution:
      integrity: sha1-U10EXOa2Nj+kARcIRimZXp3zJMc=
  /supports-color/3.2.3:
    dependencies:
      has-flag: 1.0.0
    dev: false
    engines:
      node: '>=0.8.0'
    resolution:
      integrity: sha1-ZawFBLOVQXHYpklGsq48u4pfVPY=
  /supports-color/4.5.0:
    dependencies:
      has-flag: 2.0.0
    dev: false
    engines:
      node: '>=4'
    resolution:
      integrity: sha1-vnoN5ITexcXN34s9WRJQRJEvY1s=
  /supports-color/5.4.0:
    dependencies:
      has-flag: 3.0.0
    dev: false
    engines:
      node: '>=4'
    resolution:
      integrity: sha512-zjaXglF5nnWpsq470jSv6P9DwPvgLkuapYmfDm3JWOm0vkNTVF2tI4UrN2r6jH1qM/uc/WtxYY1hYoA2dOKj5w==
  /supports-color/5.5.0:
    dependencies:
      has-flag: 3.0.0
    dev: false
    engines:
      node: '>=4'
    resolution:
      integrity: sha512-QjVjwdXIt408MIiAqCX4oUKsgU2EqAGzs2Ppkm4aQYbjm+ZEWEcW4SfFNTr4uMNZma0ey4f5lgLrkB0aX0QMow==
  /symbol-tree/3.2.2:
    dev: false
    resolution:
      integrity: sha1-rifbOPZgp64uHDt9G8KQgZuFGeY=
  /tapable/1.1.1:
    dev: false
    engines:
      node: '>=6'
    resolution:
      integrity: sha512-9I2ydhj8Z9veORCw5PRm4u9uebCn0mcCa6scWoNcbZ6dAtoo2618u9UUzxgmsCOreJpqDDuv61LvwofW7hLcBA==
  /tar-fs/1.16.3:
    dependencies:
      chownr: 1.1.1
      mkdirp: 0.5.1
      pump: 1.0.3
      tar-stream: 1.6.2
    dev: false
    optional: true
    resolution:
      integrity: sha512-NvCeXpYx7OsmOh8zIOP/ebG55zZmxLE0etfWRbWok+q2Qo8x/vOR/IJT1taADXPe+jsiu9axDb3X4B+iIgNlKw==
  /tar-stream/1.6.2:
    dependencies:
      bl: 1.2.2
      buffer-alloc: 1.2.0
      end-of-stream: 1.4.1
      fs-constants: 1.0.0
      readable-stream: 2.3.6
      to-buffer: 1.1.1
      xtend: 4.0.1
    dev: false
    engines:
      node: '>= 0.8.0'
    optional: true
    resolution:
      integrity: sha512-rzS0heiNf8Xn7/mpdSVVSMAWAoy9bfb1WOTYC78Z0UQKeKa/CWS8FOq0lKGNa8DWKAn9gxjCvMLYc5PGXYlK2A==
  /tar/2.2.1:
    dependencies:
      block-stream: 0.0.9
      fstream: 1.0.11
      inherits: 2.0.3
    dev: false
    resolution:
      integrity: sha1-jk0qJWwOIYXGsYrWlK7JaLg8sdE=
  /telegrafjs/0.1.3:
    dev: false
    engines:
      node: '>=0.12.0'
    resolution:
      integrity: sha1-XOGJffRZstrDzzA9Kd4tynhf7hc=
  /terser-webpack-plugin/1.2.2:
    dependencies:
      cacache: 11.3.2
      find-cache-dir: 2.0.0
      schema-utils: 1.0.0
      serialize-javascript: 1.6.1
      source-map: 0.6.1
      terser: 3.16.1
      webpack-sources: 1.3.0
      worker-farm: 1.6.0
    dev: false
    engines:
      node: '>= 6.9.0'
    peerDependencies:
      webpack: ^4.0.0
    resolution:
      integrity: sha512-1DMkTk286BzmfylAvLXwpJrI7dWa5BnFmscV/2dCr8+c56egFcbaeFAl7+sujAjdmpLam21XRdhA4oifLyiWWg==
  /terser/3.16.1:
    dependencies:
      commander: 2.17.1
      source-map: 0.6.1
      source-map-support: 0.5.10
    dev: false
    engines:
      node: '>=6.0.0'
    hasBin: true
    resolution:
      integrity: sha512-JDJjgleBROeek2iBcSNzOHLKsB/MdDf+E/BOAJ0Tk9r7p9/fVobfv7LMJ/g/k3v9SXdmjZnIlFd5nfn/Rt0Xow==
  /text-hex/1.0.0:
    dev: false
    resolution:
      integrity: sha512-uuVGNWzgJ4yhRaNSiubPY7OjISw4sw4E5Uv0wbjp+OzcbmVU/rsT8ujgcXJhn9ypzsgr5vlzpPqP+MBBKcGvbg==
  /thread-loader/1.2.0:
    dependencies:
      async: 2.6.1
      loader-runner: 2.4.0
      loader-utils: 1.2.3
    dev: false
    engines:
      node: '>= 4.8 < 5.0.0 || >= 5.10'
    peerDependencies:
      webpack: ^2.0.0 || ^3.0.0 || ^4.0.0
    resolution:
      integrity: sha512-acJ0rvUk53+ly9cqYWNOpPqOgCkNpmHLPDGduNm4hDQWF7EDKEJXAopG9iEWsPPcml09wePkq3NF+ZUqnO6tbg==
  /thread-loader/1.2.0/webpack@4.29.1:
    dependencies:
      async: 2.6.1
      loader-runner: 2.4.0
      loader-utils: 1.2.3
      webpack: 4.29.1
    dev: false
    engines:
      node: '>= 4.8 < 5.0.0 || >= 5.10'
    id: registry.npmjs.org/thread-loader/1.2.0
    peerDependencies:
      webpack: ^2.0.0 || ^3.0.0 || ^4.0.0
    resolution:
      integrity: sha512-acJ0rvUk53+ly9cqYWNOpPqOgCkNpmHLPDGduNm4hDQWF7EDKEJXAopG9iEWsPPcml09wePkq3NF+ZUqnO6tbg==
  /through/2.3.8:
    dev: false
    resolution:
      integrity: sha1-DdTJ/6q8NXlgsbckEV1+Doai4fU=
  /through2-filter/3.0.0:
    dependencies:
      through2: 2.0.5
      xtend: 4.0.1
    dev: false
    resolution:
      integrity: sha512-jaRjI2WxN3W1V8/FMZ9HKIBXixtiqs3SQSX4/YGIiP3gL6djW48VoZq9tDqeCWs3MT8YY5wb/zli8VW8snY1CA==
  /through2/0.6.5:
    dependencies:
      readable-stream: 1.0.34
      xtend: 4.0.1
    dev: false
    resolution:
      integrity: sha1-QaucZ7KdVyCQcUEOHXp6lozTrUg=
  /through2/2.0.5:
    dependencies:
      readable-stream: 2.3.6
      xtend: 4.0.1
    dev: false
    resolution:
      integrity: sha512-/mrRod8xqpA+IHSLyGCQ2s8SPHiCDEeQJSep1jqLYeEUClOFG2Qsh+4FU6G9VeqpZnGW/Su8LQGc4YKni5rYSQ==
  /thunky/1.0.3:
    dev: false
    resolution:
      integrity: sha512-YwT8pjmNcAXBZqrubu22P4FYsh2D4dxRmnWBOL8Jk8bUcRUtc5326kx32tuTmFDAZtLOGEVNl8POAR8j896Iow==
  /timed-out/4.0.1:
    dev: false
    engines:
      node: '>=0.10.0'
    resolution:
      integrity: sha1-8y6srFoXW+ol1/q1Zas+2HQe9W8=
  /timers-browserify/2.0.10:
    dependencies:
      setimmediate: 1.0.5
    dev: false
    engines:
      node: '>=0.6.0'
    resolution:
      integrity: sha512-YvC1SV1XdOUaL6gx5CoGroT3Gu49pK9+TZ38ErPldOWW4j49GI1HKs9DV+KGq/w6y+LZ72W1c8cKz2vzY+qpzg==
  /to-absolute-glob/2.0.2:
    dependencies:
      is-absolute: 1.0.0
      is-negated-glob: 1.0.0
    dev: false
    engines:
      node: '>=0.10.0'
    resolution:
      integrity: sha1-GGX0PZ50sIItufFFt4z/fQ98hJs=
  /to-array/0.1.4:
    dev: false
    resolution:
      integrity: sha1-F+bBH3PdTz10zaek/zI46a2b+JA=
  /to-arraybuffer/1.0.1:
    dev: false
    resolution:
      integrity: sha1-fSKbH8xjfkZsoIEYCDanqr/4P0M=
  /to-buffer/1.1.1:
    dev: false
    optional: true
    resolution:
      integrity: sha512-lx9B5iv7msuFYE3dytT+KE5tap+rNYw+K4jVkb9R/asAb+pbBSM17jtunHplhBe6RRJdZx3Pn2Jph24O32mOVg==
  /to-fast-properties/2.0.0:
    dev: false
    engines:
      node: '>=4'
    resolution:
      integrity: sha1-3F5pjL0HkmW8c+A3doGk5Og/YW4=
  /to-object-path/0.3.0:
    dependencies:
      kind-of: 3.2.2
    dev: false
    engines:
      node: '>=0.10.0'
    resolution:
      integrity: sha1-KXWIt7Dn4KwI4E5nL4XB9JmeF68=
  /to-regex-range/2.1.1:
    dependencies:
      is-number: 3.0.0
      repeat-string: 1.6.1
    dev: false
    engines:
      node: '>=0.10.0'
    resolution:
      integrity: sha1-fIDBe53+vlmeJzZ+DU3VWQFB2zg=
  /to-regex/3.0.2:
    dependencies:
      define-property: 2.0.2
      extend-shallow: 3.0.2
      regex-not: 1.0.2
      safe-regex: 1.1.0
    dev: false
    engines:
      node: '>=0.10.0'
    resolution:
      integrity: sha512-FWtleNAtZ/Ki2qtqej2CXTOayOH9bHDQF+Q48VpWyDXjbYxA4Yz8iDB31zXOBUlOHHKidDbqGVrTUvQMPmBGBw==
  /toposort/1.0.7:
    dev: false
    resolution:
      integrity: sha1-LmhELZ9k7HILjMieZEOsbKqVACk=
  /tough-cookie/2.4.3:
    dependencies:
      psl: 1.1.31
      punycode: 1.4.1
    dev: false
    engines:
      node: '>=0.8'
    resolution:
      integrity: sha512-Q5srk/4vDM54WJsJio3XNn6K2sCG+CQ8G5Wz6bZhRZoAe/+TxjWB/GlFAnYEbkYVlON9FMk/fE3h2RLpPXo4lQ==
  /tough-cookie/2.5.0:
    dependencies:
      psl: 1.1.31
      punycode: 2.1.1
    dev: false
    engines:
      node: '>=0.8'
    resolution:
      integrity: sha512-nlLsUzgm1kfLXSXfRZMc1KLAugd4hqJHDTvc2hDIwS3mZAfMEuMbc03SujMF+GEcpaX/qboeycw6iO8JwVv2+g==
  /tough-cookie/3.0.0:
    dependencies:
      ip-regex: 3.0.0
      psl: 1.1.31
      punycode: 2.1.1
    dev: false
    engines:
      node: '>=6'
    resolution:
      integrity: sha512-LHMvg+RBP/mAVNqVbOX8t+iJ+tqhBA/t49DuI7+IDAWHrASnesqSu1vWbKB7UrE2yk+HMFUBMadRGMkB4VCfog==
  /tr46/1.0.1:
    dependencies:
      punycode: 2.1.1
    dev: false
    resolution:
      integrity: sha1-qLE/1r/SSJUZZ0zN5VujaTtwbQk=
  /traverse/0.3.9:
    dev: false
    resolution:
      integrity: sha1-cXuPIgzAu3tE5AUUwisui7xw2Lk=
  /traverse/0.6.6:
    dev: false
    resolution:
      integrity: sha1-y99WD9e5r2MlAv7UD5GMFX6pcTc=
  /tree-kill/1.2.1:
    dev: false
    hasBin: true
    resolution:
      integrity: sha512-4hjqbObwlh2dLyW4tcz0Ymw0ggoaVDMveUB9w8kFSQScdRLo0gxO9J7WFcUBo+W3C1TLdFIEwNOWebgZZ0RH9Q==
  /trim-newlines/1.0.0:
    dev: false
    engines:
      node: '>=0.10.0'
    resolution:
      integrity: sha1-WIeWa7WCpFA6QetST301ARgVphM=
  /trim-right/1.0.1:
    dev: false
    engines:
      node: '>=0.10.0'
    resolution:
      integrity: sha1-yy4SAwZ+DI3h9hQJS5/kVwTqYAM=
  /trim/0.0.1:
    dev: false
    resolution:
      integrity: sha1-WFhUf2spB1fulczMZm+1AITEYN0=
  /triple-beam/1.3.0:
    dev: false
    resolution:
      integrity: sha512-XrHUvV5HpdLmIj4uVMxHggLbFSZYIn7HEWsqePZcI50pco+MPqJ50wMGY794X7AOOhxOBAjbkqfAbEe/QMp2Lw==
  /true-case-path/1.0.3:
    dependencies:
      glob: 7.1.3
    dev: false
    resolution:
      integrity: sha512-m6s2OdQe5wgpFMC+pAJ+q9djG82O2jcHPOI6RNg1yy9rCYR+WD6Nbpl32fDpfC56nirdRy+opFa/Vk7HYhqaew==
  /tryer/1.0.1:
    dev: false
    resolution:
      integrity: sha512-c3zayb8/kWWpycWYg87P71E1S1ZL6b6IJxfb5fvsUgsf0S2MVGaDhDXXjDMpdCpfWXqptc+4mXwmiy1ypXqRAA==
  /ts-loader/4.5.0:
    dependencies:
      chalk: 2.4.2
      enhanced-resolve: 4.1.0
      loader-utils: 1.2.3
      micromatch: 3.1.10
      semver: 5.6.0
    dev: false
    engines:
      node: '>=6.11.5'
    resolution:
      integrity: sha512-ihgVaSmgrX4crGV4n7yuoHPoCHbDzj9aepCZR9TgIx4SgJ9gdnB6xLHgUBb7bsFM/f0K6x9iXa65KY/Fu1Klkw==
  /ts-mocha/2.0.0:
    dependencies:
      ts-node: 7.0.0
    dev: false
    engines:
      node: '>= 6.X.X'
    hasBin: true
    optionalDependencies:
      tsconfig-paths: 3.7.0
    peerDependencies:
      mocha: ^3.X.X || ^4.X.X || ^5.X.X
    resolution:
      integrity: sha512-Rj6+vvwKtOTs5GsNO1jLl4DIXUGnyAg5HFt2Yb4SHIRN45clTJkHWpNdTxCSL0u+1oeavSYJah6d1PZ++Ju5pw==
  /ts-mocha/2.0.0/mocha@5.2.0:
    dependencies:
      mocha: 5.2.0
      ts-node: 7.0.0
    dev: false
    engines:
      node: '>= 6.X.X'
    hasBin: true
    id: registry.npmjs.org/ts-mocha/2.0.0
    optionalDependencies:
      tsconfig-paths: 3.7.0
    peerDependencies:
      mocha: ^3.X.X || ^4.X.X || ^5.X.X
    resolution:
      integrity: sha512-Rj6+vvwKtOTs5GsNO1jLl4DIXUGnyAg5HFt2Yb4SHIRN45clTJkHWpNdTxCSL0u+1oeavSYJah6d1PZ++Ju5pw==
  /ts-node/7.0.0:
    dependencies:
      arrify: 1.0.1
      buffer-from: 1.1.1
      diff: 3.5.0
      make-error: 1.3.5
      minimist: 1.2.0
      mkdirp: 0.5.1
      source-map-support: 0.5.10
      yn: 2.0.0
    dev: false
    engines:
      node: '>=4.2.0'
    hasBin: true
    resolution:
      integrity: sha512-klJsfswHP0FuOLsvBZ/zzCfUvakOSSxds78mVeK7I+qP76YWtxf16hEZsp3U+b0kIo82R5UatGFeblYMqabb2Q==
  /ts-node/7.0.1:
    dependencies:
      arrify: 1.0.1
      buffer-from: 1.1.1
      diff: 3.5.0
      make-error: 1.3.5
      minimist: 1.2.0
      mkdirp: 0.5.1
      source-map-support: 0.5.10
      yn: 2.0.0
    dev: false
    engines:
      node: '>=4.2.0'
    hasBin: true
    resolution:
      integrity: sha512-BVwVbPJRspzNh2yfslyT1PSbl5uIk03EZlb493RKHN4qej/D06n1cEhjlOJG69oFsE7OT8XjpTUcYf6pKTLMhw==
  /tsconfig-paths/3.7.0:
    dependencies:
      '@types/json5': 0.0.29
      deepmerge: 2.2.1
      json5: 1.0.1
      minimist: 1.2.0
      strip-bom: 3.0.0
    dev: false
    optional: true
    resolution:
      integrity: sha512-7iE+Q/2E1lgvxD+c0Ot+GFFmgmfIjt/zCayyruXkXQ84BLT85gHXy0WSoQSiuFX9+d+keE/jiON7notV74ZY+A==
  /tslib/1.9.3:
    dev: false
    resolution:
      integrity: sha512-4krF8scpejhaOgqzBEcGM7yDIEfi0/8+8zDRZhNZZ2kjmHJ4hv3zCbQWxoJGz1iw5U0Jl0nma13xzHXcncMavQ==
  /tslint-microsoft-contrib/6.0.0:
    dependencies:
      tsutils: 2.28.0
    dev: false
    peerDependencies:
      tslint: ^5.1.0
      typescript: ^2.1.0 || ^3.0.0
    resolution:
      integrity: sha512-R//efwn+34IUjTJeYgNDAJdzG0jyLWIehygPt/PHuZAieTolFVS56FgeFW7DOLap9ghXzMiFPTmDgm54qaL7QA==
  /tslint-microsoft-contrib/6.0.0/tslint@5.12.1+typescript@3.3.1:
    dependencies:
      tslint: /tslint/5.12.1/typescript@3.3.1
      tsutils: /tsutils/2.28.0/typescript@3.3.1
      typescript: 3.3.1
    dev: false
    id: registry.npmjs.org/tslint-microsoft-contrib/6.0.0
    peerDependencies:
      tslint: ^5.1.0
      typescript: ^2.1.0 || ^3.0.0
    resolution:
      integrity: sha512-R//efwn+34IUjTJeYgNDAJdzG0jyLWIehygPt/PHuZAieTolFVS56FgeFW7DOLap9ghXzMiFPTmDgm54qaL7QA==
  /tslint/5.12.1:
    dependencies:
      babel-code-frame: 6.26.0
      builtin-modules: 1.1.1
      chalk: 2.4.2
      commander: 2.19.0
      diff: 3.5.0
      glob: 7.1.3
      js-yaml: 3.12.1
      minimatch: 3.0.4
      resolve: 1.10.0
      semver: 5.6.0
      tslib: 1.9.3
      tsutils: 2.29.0
    dev: false
    engines:
      node: '>=4.8.0'
    hasBin: true
    peerDependencies:
      typescript: '>=2.1.0 || >=2.1.0-dev || >=2.2.0-dev || >=2.3.0-dev || >=2.4.0-dev || >=2.5.0-dev || >=2.6.0-dev || >=2.7.0-dev || >=2.8.0-dev || >=2.9.0-dev'
    resolution:
      integrity: sha512-sfodBHOucFg6egff8d1BvuofoOQ/nOeYNfbp7LDlKBcLNrL3lmS5zoiDGyOMdT7YsEXAwWpTdAHwOGOc8eRZAw==
  /tslint/5.12.1/typescript@3.3.1:
    dependencies:
      babel-code-frame: 6.26.0
      builtin-modules: 1.1.1
      chalk: 2.4.2
      commander: 2.19.0
      diff: 3.5.0
      glob: 7.1.3
      js-yaml: 3.12.1
      minimatch: 3.0.4
      resolve: 1.10.0
      semver: 5.6.0
      tslib: 1.9.3
      tsutils: /tsutils/2.29.0/typescript@3.3.1
      typescript: 3.3.1
    dev: false
    engines:
      node: '>=4.8.0'
    hasBin: true
    id: registry.npmjs.org/tslint/5.12.1
    peerDependencies:
      typescript: '>=2.1.0 || >=2.1.0-dev || >=2.2.0-dev || >=2.3.0-dev || >=2.4.0-dev || >=2.5.0-dev || >=2.6.0-dev || >=2.7.0-dev || >=2.8.0-dev || >=2.9.0-dev'
    resolution:
      integrity: sha512-sfodBHOucFg6egff8d1BvuofoOQ/nOeYNfbp7LDlKBcLNrL3lmS5zoiDGyOMdT7YsEXAwWpTdAHwOGOc8eRZAw==
  /tsutils/2.28.0:
    dependencies:
      tslib: 1.9.3
    dev: false
    peerDependencies:
      typescript: '>=2.1.0 || >=2.1.0-dev || >=2.2.0-dev || >=2.3.0-dev || >=2.4.0-dev || >=2.5.0-dev || >=2.6.0-dev || >=2.7.0-dev || >=2.8.0-dev || >=2.9.0-dev || >= 3.0.0-dev || >= 3.1.0-dev'
    resolution:
      integrity: sha512-bh5nAtW0tuhvOJnx1GLRn5ScraRLICGyJV5wJhtRWOLsxW70Kk5tZtpK3O/hW6LDnqKS9mlUMPZj9fEMJ0gxqA==
  /tsutils/2.28.0/typescript@3.3.1:
    dependencies:
      tslib: 1.9.3
      typescript: 3.3.1
    dev: false
    id: registry.npmjs.org/tsutils/2.28.0
    peerDependencies:
      typescript: '>=2.1.0 || >=2.1.0-dev || >=2.2.0-dev || >=2.3.0-dev || >=2.4.0-dev || >=2.5.0-dev || >=2.6.0-dev || >=2.7.0-dev || >=2.8.0-dev || >=2.9.0-dev || >= 3.0.0-dev || >= 3.1.0-dev'
    resolution:
      integrity: sha512-bh5nAtW0tuhvOJnx1GLRn5ScraRLICGyJV5wJhtRWOLsxW70Kk5tZtpK3O/hW6LDnqKS9mlUMPZj9fEMJ0gxqA==
  /tsutils/2.29.0:
    dependencies:
      tslib: 1.9.3
    dev: false
    peerDependencies:
      typescript: '>=2.1.0 || >=2.1.0-dev || >=2.2.0-dev || >=2.3.0-dev || >=2.4.0-dev || >=2.5.0-dev || >=2.6.0-dev || >=2.7.0-dev || >=2.8.0-dev || >=2.9.0-dev || >= 3.0.0-dev || >= 3.1.0-dev'
    resolution:
      integrity: sha512-g5JVHCIJwzfISaXpXE1qvNalca5Jwob6FjI4AoPlqMusJ6ftFE7IkkFoMhVLRgK+4Kx3gkzb8UZK5t5yTTvEmA==
  /tsutils/2.29.0/typescript@3.3.1:
    dependencies:
      tslib: 1.9.3
      typescript: 3.3.1
    dev: false
    id: registry.npmjs.org/tsutils/2.29.0
    peerDependencies:
      typescript: '>=2.1.0 || >=2.1.0-dev || >=2.2.0-dev || >=2.3.0-dev || >=2.4.0-dev || >=2.5.0-dev || >=2.6.0-dev || >=2.7.0-dev || >=2.8.0-dev || >=2.9.0-dev || >= 3.0.0-dev || >= 3.1.0-dev'
    resolution:
      integrity: sha512-g5JVHCIJwzfISaXpXE1qvNalca5Jwob6FjI4AoPlqMusJ6ftFE7IkkFoMhVLRgK+4Kx3gkzb8UZK5t5yTTvEmA==
  /tty-browserify/0.0.0:
    dev: false
    resolution:
      integrity: sha1-oVe6QC2iTpv5V/mqadUk7tQpAaY=
  /tunnel-agent/0.6.0:
    dependencies:
      safe-buffer: 5.1.2
    dev: false
    resolution:
      integrity: sha1-J6XeoGs2sEoKmWZ3SykIaPD8QP0=
  /tweetnacl/0.14.5:
    dev: false
    resolution:
      integrity: sha1-WuaBd/GS1EViadEIr6k/+HQ/T2Q=
  /type-check/0.3.2:
    dependencies:
      prelude-ls: 1.1.2
    dev: false
    engines:
      node: '>= 0.8.0'
    resolution:
      integrity: sha1-WITKtRLPHTVeP7eE8wgEsrUg23I=
  /type-detect/4.0.8:
    dev: false
    engines:
      node: '>=4'
    resolution:
      integrity: sha512-0fr/mIH1dlO+x7TlcMy+bIDqKPsw/70tVyeHW787goQjhmqaZe10uwLujubK9q9Lg6Fiho1KUKDYz0Z7k7g5/g==
  /type-is/1.6.16:
    dependencies:
      media-typer: 0.3.0
      mime-types: 2.1.21
    dev: false
    engines:
      node: '>= 0.6'
    resolution:
      integrity: sha512-HRkVv/5qY2G6I8iab9cI7v1bOIdhm94dVjQCPFElW9W+3GeDOSHmy2EBYe4VTApuzolPcmgFTN3ftVJRKR2J9Q==
  /typedarray/0.0.6:
    dev: false
    resolution:
      integrity: sha1-hnrHTjhkGHsdPUfZlqeOxciDB3c=
  /typescript/3.3.1:
    dev: false
    engines:
      node: '>=4.2.0'
    hasBin: true
    resolution:
<<<<<<< HEAD
      integrity: sha512-0RNDbSdEokBeEAkgNbxJ+BLwSManFy9TeXz8uW+48j/xhEXv1ePME60olyzw2XzUqUBNAYFeJadIqAgNqIACwg==
  /typescript/3.3.1:
    dev: false
    engines:
      node: '>=4.2.0'
    hasBin: true
    resolution:
=======
>>>>>>> 89fe8f9b
      integrity: sha512-cTmIDFW7O0IHbn1DPYjkiebHxwtCMU+eTy30ZtJNBPF9j2O1ITu5XH2YnBeVRKWHqF+3JQwWJv0Q0aUgX8W7IA==
  /typings-for-css-modules-loader/1.7.0:
    dependencies:
      colour: 0.7.1
      graceful-fs: 4.1.4
      loader-utils: 0.2.16
    dev: false
    peerDependencies:
      css-loader: '>=0.23.1'
    resolution:
      integrity: sha512-Mp7zDrcUmbUKl3JTLamTsMX+lntMotEm5I05j2RHB5EHb0WL1dAXlynpdlGR5Ye/QTvtL5w+RGB2jP32YoUpZw==
  /typings-for-css-modules-loader/1.7.0/css-loader@1.0.1:
    dependencies:
      colour: 0.7.1
      css-loader: /css-loader/1.0.1/webpack@4.29.1
      graceful-fs: 4.1.4
      loader-utils: 0.2.16
    dev: false
    id: registry.npmjs.org/typings-for-css-modules-loader/1.7.0
    peerDependencies:
      css-loader: '>=0.23.1'
    resolution:
      integrity: sha512-Mp7zDrcUmbUKl3JTLamTsMX+lntMotEm5I05j2RHB5EHb0WL1dAXlynpdlGR5Ye/QTvtL5w+RGB2jP32YoUpZw==
  /uglify-es/3.3.9:
    dependencies:
      commander: 2.13.0
      source-map: 0.6.1
    dev: false
    engines:
      node: '>=0.8.0'
    hasBin: true
    resolution:
      integrity: sha512-r+MU0rfv4L/0eeW3xZrd16t4NZfK8Ld4SWVglYBb7ez5uXFWHuVRs6xCTrf1yirs9a4j4Y27nn7SRfO6v67XsQ==
  /uglify-js/3.4.9:
    dependencies:
      commander: 2.17.1
      source-map: 0.6.1
    dev: false
    engines:
      node: '>=0.8.0'
    hasBin: true
    resolution:
      integrity: sha512-8CJsbKOtEbnJsTyv6LE6m6ZKniqMiFWmm9sRbopbkGs3gMPPfd3Fh8iIA4Ykv5MgaTbqHr4BaoGLJLZNhsrW1Q==
  /uglifyjs-webpack-plugin/1.3.0:
    dependencies:
      cacache: 10.0.4
      find-cache-dir: 1.0.0
      schema-utils: 0.4.7
      serialize-javascript: 1.6.1
      source-map: 0.6.1
      uglify-es: 3.3.9
      webpack-sources: 1.3.0
      worker-farm: 1.6.0
    dev: false
    engines:
      node: '>= 4.8 < 5.0.0 || >= 5.10'
    peerDependencies:
      webpack: ^2.0.0 || ^3.0.0 || ^4.0.0
    resolution:
      integrity: sha512-ovHIch0AMlxjD/97j9AYovZxG5wnHOPkL7T1GKochBADp/Zwc44pEWNqpKl1Loupp1WhFg7SlYmHZRUfdAacgw==
  /uglifyjs-webpack-plugin/1.3.0/webpack@4.29.1:
    dependencies:
      cacache: 10.0.4
      find-cache-dir: 1.0.0
      schema-utils: 0.4.7
      serialize-javascript: 1.6.1
      source-map: 0.6.1
      uglify-es: 3.3.9
      webpack: 4.29.1
      webpack-sources: 1.3.0
      worker-farm: 1.6.0
    dev: false
    engines:
      node: '>= 4.8 < 5.0.0 || >= 5.10'
    id: registry.npmjs.org/uglifyjs-webpack-plugin/1.3.0
    peerDependencies:
      webpack: ^2.0.0 || ^3.0.0 || ^4.0.0
    resolution:
      integrity: sha512-ovHIch0AMlxjD/97j9AYovZxG5wnHOPkL7T1GKochBADp/Zwc44pEWNqpKl1Loupp1WhFg7SlYmHZRUfdAacgw==
  /uid-safe/2.1.5:
    dependencies:
      random-bytes: 1.0.0
    dev: false
    engines:
      node: '>= 0.8'
    resolution:
      integrity: sha512-KPHm4VL5dDXKz01UuEd88Df+KzynaohSL9fBh096KWAxSKZQDI2uBrVqtvRM4rwrIrRRKsdLNML/lnaaVSRioA==
  /uid2/0.0.3:
    dev: false
    resolution:
      integrity: sha1-SDEm4Rd03y9xuLY53NeZw3YWK4I=
  /ultron/1.1.1:
    dev: false
    resolution:
      integrity: sha512-UIEXBNeYmKptWH6z8ZnqTeS8fV74zG0/eRU9VGkpzz+LIJNs8W/zM/L+7ctCkRrgbNnnR0xxw4bKOr0cW0N0Og==
  /unc-path-regex/0.1.2:
    dev: false
    engines:
      node: '>=0.10.0'
    resolution:
      integrity: sha1-5z3T17DXxe2G+6xrCufYxqadUPo=
  /underscore/1.3.3:
    dev: false
    resolution:
      integrity: sha1-R6xTaD2vgyv6lS4XdEF9pHgXrkI=
  /underscore/1.4.4:
    dev: false
    resolution:
      integrity: sha1-YaajIBBiKvoHljvzJSA88SI51gQ=
  /underscore/1.8.3:
    dev: false
    resolution:
      integrity: sha1-Tz+1OxBuYJf8+ctBCfKl6b36UCI=
  /union-value/1.0.0:
    dependencies:
      arr-union: 3.1.0
      get-value: 2.0.6
      is-extendable: 0.1.1
      set-value: 0.4.3
    dev: false
    engines:
      node: '>=0.10.0'
    resolution:
      integrity: sha1-XHHDTLW61dzr4+oM0IIHulqhrqQ=
  /unique-filename/1.1.1:
    dependencies:
      unique-slug: 2.0.1
    dev: false
    resolution:
      integrity: sha512-Vmp0jIp2ln35UTXuryvjzkjGdRyf9b2lTXuSYUiPmzRcl3FDtYqAwOnTJkAngD9SWhnoJzDbTKwaOrZ+STtxNQ==
  /unique-slug/2.0.1:
    dependencies:
      imurmurhash: 0.1.4
    dev: false
    resolution:
      integrity: sha512-n9cU6+gITaVu7VGj1Z8feKMmfAjEAQGhwD9fE3zvpRRa0wEIx8ODYkVGfSc94M2OX00tUFV8wH3zYbm1I8mxFg==
  /unique-stream/2.3.1:
    dependencies:
      json-stable-stringify-without-jsonify: 1.0.1
      through2-filter: 3.0.0
    dev: false
    resolution:
      integrity: sha512-2nY4TnBE70yoxHkDli7DMazpWiP7xMdCYqU2nBRO0UB+ZpEkGsSija7MvmvnZFUeC+mrgiUfcHSr3LmRFIg4+A==
  /unpipe/1.0.0:
    dev: false
    engines:
      node: '>= 0.8'
    resolution:
      integrity: sha1-sr9O6FFKrmFltIF4KdIbLvSZBOw=
  /unset-value/1.0.0:
    dependencies:
      has-value: 0.3.1
      isobject: 3.0.1
    dev: false
    engines:
      node: '>=0.10.0'
    resolution:
      integrity: sha1-g3aHP30jNRef+x5vw6jtDfyKtVk=
  /unzip-stream/0.3.0:
    dependencies:
      binary: 0.3.0
      mkdirp: 0.5.1
    dev: false
    resolution:
      integrity: sha512-NG1h/MdGIX3HzyqMjyj1laBCmlPYhcO4xEy7gEqqzGiSLw7XqDQCnY4nYSn5XSaH8mQ6TFkaujrO8d/PIZN85A==
  /upath/1.1.0:
    dev: false
    engines:
      node: '>=4'
    resolution:
      integrity: sha512-bzpH/oBhoS/QI/YtbkqCg6VEiPYjSZtrHQM6/QnJS6OL9pKUFLqb3aFh4Scvwm45+7iAgiMkLhSbaZxUqmrprw==
  /upper-case/1.1.3:
    dev: false
    resolution:
      integrity: sha1-9rRQHC7EzdJrp4vnIilh3ndiFZg=
  /uri-js/4.2.2:
    dependencies:
      punycode: 2.1.1
    dev: false
    resolution:
      integrity: sha512-KY9Frmirql91X2Qgjry0Wd4Y+YTdrdZheS8TFwvkbLWf/G5KNJDCh6pKL5OZctEW4+0Baa5idK2ZQuELRwPznQ==
  /urix/0.1.0:
    dev: false
    resolution:
      integrity: sha1-2pN/emLiH+wf0Y1Js1wpNQZ6bHI=
  /url-loader/1.1.2:
    dependencies:
      loader-utils: 1.2.3
      mime: 2.4.0
      schema-utils: 1.0.0
    dev: false
    engines:
      node: '>= 6.9.0'
    peerDependencies:
      webpack: ^3.0.0 || ^4.0.0
    resolution:
      integrity: sha512-dXHkKmw8FhPqu8asTc1puBfe3TehOCo2+RmOOev5suNCIYBcT626kxiWg1NBVkwc4rO8BGa7gP70W7VXuqHrjg==
  /url-loader/1.1.2/webpack@4.29.1:
    dependencies:
      loader-utils: 1.2.3
      mime: 2.4.0
      schema-utils: 1.0.0
      webpack: 4.29.1
    dev: false
    engines:
      node: '>= 6.9.0'
    id: registry.npmjs.org/url-loader/1.1.2
    peerDependencies:
      webpack: ^3.0.0 || ^4.0.0
    resolution:
      integrity: sha512-dXHkKmw8FhPqu8asTc1puBfe3TehOCo2+RmOOev5suNCIYBcT626kxiWg1NBVkwc4rO8BGa7gP70W7VXuqHrjg==
  /url-parse/1.4.4:
    dependencies:
      querystringify: 2.1.0
      requires-port: 1.0.0
    dev: false
    resolution:
      integrity: sha512-/92DTTorg4JjktLNLe6GPS2/RvAd/RGr6LuktmWSMLEOa6rjnlrFXNgSbSmkNvCoL2T028A0a1JaJLzRMlFoHg==
  /url/0.11.0:
    dependencies:
      punycode: 1.3.2
      querystring: 0.2.0
    dev: false
    resolution:
      integrity: sha1-ODjpfPxgUh63PFJajlW/3Z4uKPE=
  /use/3.1.1:
    dev: false
    engines:
      node: '>=0.10.0'
    resolution:
      integrity: sha512-cwESVXlO3url9YWlFW/TA9cshCEhtu7IKJ/p5soJ/gGpj7vbvFrAY/eIioQ6Dw23KjZhYgiIo8HOs1nQ2vr/oQ==
  /util-deprecate/1.0.2:
    dev: false
    resolution:
      integrity: sha1-RQ1Nyfpw3nMnYvvS1KKJgUGaDM8=
  /util.promisify/1.0.0:
    dependencies:
      define-properties: 1.1.3
      object.getownpropertydescriptors: 2.0.3
    dev: false
    resolution:
      integrity: sha512-i+6qA2MPhvoKLuxnJNpXAGhg7HphQOSUq2LKMZD0m15EiskXUkMvKdF4Uui0WYeCUGea+o2cw/ZuwehtfsrNkA==
  /util/0.10.3:
    dependencies:
      inherits: 2.0.1
    dev: false
    resolution:
      integrity: sha1-evsa/lCAUkZInj23/g7TeTNqwPk=
  /util/0.11.1:
    dependencies:
      inherits: 2.0.3
    dev: false
    resolution:
      integrity: sha512-HShAsny+zS2TZfaXxD9tYj4HQGlBezXZMZuM/S5PKLLoZkShZiGk9o5CzukI1LVHZvjdvZ2Sj1aW/Ndn2NB/HQ==
  /utila/0.4.0:
    dev: false
    resolution:
      integrity: sha1-ihagXURWV6Oupe7MWxKk+lN5dyw=
  /utils-merge/1.0.1:
    dev: false
    engines:
      node: '>= 0.4.0'
    resolution:
      integrity: sha1-n5VxD1CiZ5R7LMwSR0HBAoQn5xM=
  /uuid/3.3.2:
    dev: false
    hasBin: true
    resolution:
      integrity: sha512-yXJmeNaw3DnnKAOKJE51sL/ZaYfWJRl1pK9dr19YFCu0ObS231AB1/LbqTKRAQ5kw8A90rA6fr4riOUpTZvQZA==
  /v8-compile-cache/2.0.2:
    dev: false
    resolution:
      integrity: sha512-1wFuMUIM16MDJRCrpbpuEPTUGmM5QMUg0cr3KFwra2XgOgFcPGDQHDh3CszSCD2Zewc/dh/pamNEW8CbfDebUw==
  /validate-npm-package-license/3.0.4:
    dependencies:
      spdx-correct: 3.1.0
      spdx-expression-parse: 3.0.0
    dev: false
    resolution:
      integrity: sha512-DpKm2Ui/xN7/HQKCtpZxoRWBhZ9Z0kqtygG8XCgNQ8ZlDnxuQmWhj566j8fN4Cu3/JmbhsDo7fcAJq4s9h27Ew==
  /validator/9.4.1:
    dev: false
    engines:
      node: '>= 0.10'
    resolution:
      integrity: sha512-YV5KjzvRmSyJ1ee/Dm5UED0G+1L4GZnLN3w6/T+zZm8scVua4sOhYKWTUrKa0H/tMiJyO9QLHMPN+9mB/aMunA==
  /vary/1.1.2:
    dev: false
    engines:
      node: '>= 0.8'
    resolution:
      integrity: sha1-IpnwLG3tMNSllhsLn3RSShj2NPw=
  /verror/1.10.0:
    dependencies:
      assert-plus: 1.0.0
      core-util-is: 1.0.2
      extsprintf: 1.4.0
    dev: false
    engines:
      '0': node >=0.6.0
    resolution:
      integrity: sha1-OhBcoXBTr1XW4nDB+CiGguGNpAA=
  /vm-browserify/0.0.4:
    dependencies:
      indexof: 0.0.1
    dev: false
    resolution:
      integrity: sha1-XX6kW7755Kb/ZflUOOCofDV9WnM=
  /w3c-hr-time/1.0.1:
    dependencies:
      browser-process-hrtime: 0.1.3
    dev: false
    resolution:
      integrity: sha1-gqwr/2PZUOqeMYmlimViX+3xkEU=
  /watchpack/1.6.0:
    dependencies:
      chokidar: 2.0.4
      graceful-fs: 4.1.15
      neo-async: 2.6.0
    dev: false
    resolution:
      integrity: sha512-i6dHe3EyLjMmDlU1/bGQpEw25XSjkJULPuAVKCbNRefQVq48yXKUpwg538F7AZTf9kyr57zj++pQFltUa5H7yA==
  /wbuf/1.7.3:
    dependencies:
      minimalistic-assert: 1.0.1
    dev: false
    resolution:
      integrity: sha512-O84QOnr0icsbFGLS0O3bI5FswxzRr8/gHwWkDlQFskhSPryQXvrTMxjxGP4+iWYoauLoBvfDpkrOauZ+0iZpDA==
  /wcwidth/1.0.1:
    dependencies:
      defaults: 1.0.3
    dev: false
    resolution:
      integrity: sha1-8LDc+RW8X/FSivrbLA4XtTLaL+g=
  /webcola/3.3.8:
    dependencies:
      d3-dispatch: 1.0.5
      d3-drag: 1.2.3
      d3-timer: 1.0.9
    dev: false
    resolution:
      integrity: sha512-WVDTdHS1SaqYCUJGPdbOhqj44mchDyTC78tozUdqJllwYeJ2554+BWkJfc5kNphT8foip2StCMw1FWsIvGmv9w==
  /webfinger/0.4.2:
    dependencies:
      step: 0.0.6
      xml2js: 0.1.14
    dev: false
    engines:
      node: '>=0.8.x'
    resolution:
      integrity: sha1-NHem2XeZRhiWA5/P/GULc0aO520=
  /webidl-conversions/4.0.2:
    dev: false
    resolution:
      integrity: sha512-YQ+BmxuTgd6UXZW3+ICGfyqRyHXVlD5GtQr5+qjiNW7bF0cqrzX500HVXPBOvgXb5YnzDd+h0zqyv61KUD7+Sg==
  /webpack-bundle-analyzer/2.13.1:
    dependencies:
      acorn: 5.7.3
      bfj-node4: 5.3.1
      chalk: 2.4.2
      commander: 2.19.0
      ejs: 2.6.1
      express: 4.16.4
      filesize: 3.6.1
      gzip-size: 4.1.0
      lodash: 4.17.11
      mkdirp: 0.5.1
      opener: 1.5.1
      ws: 4.1.0
    dev: false
    engines:
      node: '>= 4'
    hasBin: true
    resolution:
      integrity: sha512-rwxyfecTAxoarCC9VlHlIpfQCmmJ/qWD5bpbjkof+7HrNhTNZIwZITxN6CdlYL2axGmwNUQ+tFgcSOiNXMf/sQ==
  /webpack-cli/3.2.1:
    dependencies:
      chalk: 2.4.2
      cross-spawn: 6.0.5
      enhanced-resolve: 4.1.0
      findup-sync: 2.0.0
      global-modules: 1.0.0
      global-modules-path: 2.3.1
      import-local: 2.0.0
      interpret: 1.2.0
      lightercollective: 0.1.0
      loader-utils: 1.2.3
      supports-color: 5.5.0
      v8-compile-cache: 2.0.2
      yargs: 12.0.5
    dev: false
    engines:
      node: '>=6.11.5'
    hasBin: true
    peerDependencies:
      webpack: 4.x.x
    requiresBuild: true
    resolution:
      integrity: sha512-jeJveHwz/vwpJ3B8bxEL5a/rVKIpRNJDsKggfKnxuYeohNDW4Y/wB9N/XHJA093qZyS0r6mYL+/crLsIol4WKA==
  /webpack-cli/3.2.1/webpack@4.29.1:
    dependencies:
      chalk: 2.4.2
      cross-spawn: 6.0.5
      enhanced-resolve: 4.1.0
      findup-sync: 2.0.0
      global-modules: 1.0.0
      global-modules-path: 2.3.1
      import-local: 2.0.0
      interpret: 1.2.0
      lightercollective: 0.1.0
      loader-utils: 1.2.3
      supports-color: 5.5.0
      v8-compile-cache: 2.0.2
      webpack: 4.29.1
      yargs: 12.0.5
    dev: false
    engines:
      node: '>=6.11.5'
    hasBin: true
    id: registry.npmjs.org/webpack-cli/3.2.1
    peerDependencies:
      webpack: 4.x.x
    requiresBuild: true
    resolution:
      integrity: sha512-jeJveHwz/vwpJ3B8bxEL5a/rVKIpRNJDsKggfKnxuYeohNDW4Y/wB9N/XHJA093qZyS0r6mYL+/crLsIol4WKA==
  /webpack-dev-middleware/3.4.0:
    dependencies:
      memory-fs: 0.4.1
      mime: 2.4.0
      range-parser: 1.2.0
      webpack-log: 2.0.0
    dev: false
    engines:
      node: '>= 6'
    peerDependencies:
      webpack: ^4.0.0
    resolution:
      integrity: sha512-Q9Iyc0X9dP9bAsYskAVJ/hmIZZQwf/3Sy4xCAZgL5cUkjZmUZLt4l5HpbST/Pdgjn3u6pE7u5OdGd1apgzRujA==
  /webpack-dev-middleware/3.4.0/webpack@4.29.1:
    dependencies:
      memory-fs: 0.4.1
      mime: 2.4.0
      range-parser: 1.2.0
      webpack: 4.29.1
      webpack-log: 2.0.0
    dev: false
    engines:
      node: '>= 6'
    id: registry.npmjs.org/webpack-dev-middleware/3.4.0
    peerDependencies:
      webpack: ^4.0.0
    resolution:
      integrity: sha512-Q9Iyc0X9dP9bAsYskAVJ/hmIZZQwf/3Sy4xCAZgL5cUkjZmUZLt4l5HpbST/Pdgjn3u6pE7u5OdGd1apgzRujA==
  /webpack-dev-server/3.1.14:
    dependencies:
      ansi-html: 0.0.7
      bonjour: 3.5.0
      chokidar: 2.0.4
      compression: 1.7.3
      connect-history-api-fallback: 1.6.0
      debug: 3.2.6
      del: 3.0.0
      express: 4.16.4
      html-entities: 1.2.1
      http-proxy-middleware: 0.18.0
      import-local: 2.0.0
      internal-ip: 3.0.1
      ip: 1.1.5
      killable: 1.0.1
      loglevel: 1.6.1
      opn: 5.4.0
      portfinder: 1.0.20
      schema-utils: 1.0.0
      selfsigned: 1.10.4
      semver: 5.6.0
      serve-index: 1.9.1
      sockjs: 0.3.19
      sockjs-client: 1.3.0
      spdy: 4.0.0
      strip-ansi: 3.0.1
      supports-color: 5.5.0
      url: 0.11.0
      webpack-dev-middleware: 3.4.0
      webpack-log: 2.0.0
      yargs: 12.0.2
    dev: false
    engines:
      node: '>= 6.11.5'
    hasBin: true
    peerDependencies:
      webpack: ^4.0.0
    resolution:
      integrity: sha512-mGXDgz5SlTxcF3hUpfC8hrQ11yhAttuUQWf1Wmb+6zo3x6rb7b9mIfuQvAPLdfDRCGRGvakBWHdHOa0I9p/EVQ==
  /webpack-dev-server/3.1.14/webpack@4.29.1:
    dependencies:
      ansi-html: 0.0.7
      bonjour: 3.5.0
      chokidar: 2.0.4
      compression: 1.7.3
      connect-history-api-fallback: 1.6.0
      debug: 3.2.6
      del: 3.0.0
      express: 4.16.4
      html-entities: 1.2.1
      http-proxy-middleware: 0.18.0
      import-local: 2.0.0
      internal-ip: 3.0.1
      ip: 1.1.5
      killable: 1.0.1
      loglevel: 1.6.1
      opn: 5.4.0
      portfinder: 1.0.20
      schema-utils: 1.0.0
      selfsigned: 1.10.4
      semver: 5.6.0
      serve-index: 1.9.1
      sockjs: 0.3.19
      sockjs-client: 1.3.0
      spdy: 4.0.0
      strip-ansi: 3.0.1
      supports-color: 5.5.0
      url: 0.11.0
      webpack: 4.29.1
      webpack-dev-middleware: /webpack-dev-middleware/3.4.0/webpack@4.29.1
      webpack-log: 2.0.0
      yargs: 12.0.2
    dev: false
    engines:
      node: '>= 6.11.5'
    hasBin: true
    id: registry.npmjs.org/webpack-dev-server/3.1.14
    peerDependencies:
      webpack: ^4.0.0
    resolution:
      integrity: sha512-mGXDgz5SlTxcF3hUpfC8hrQ11yhAttuUQWf1Wmb+6zo3x6rb7b9mIfuQvAPLdfDRCGRGvakBWHdHOa0I9p/EVQ==
  /webpack-log/2.0.0:
    dependencies:
      ansi-colors: 3.2.3
      uuid: 3.3.2
    dev: false
    engines:
      node: '>= 6'
    resolution:
      integrity: sha512-cX8G2vR/85UYG59FgkoMamwHUIkSSlV3bBMRsbxVXVUk2j6NleCKjQ/WE9eYg9WY4w25O9w8wKP4rzNZFmUcUg==
  /webpack-merge/4.2.1:
    dependencies:
      lodash: 4.17.11
    dev: false
    resolution:
      integrity: sha512-4p8WQyS98bUJcCvFMbdGZyZmsKuWjWVnVHnAS3FFg0HDaRVrPbkivx2RYCre8UiemD67RsiFFLfn4JhLAin8Vw==
  /webpack-node-externals/1.7.2:
    dev: false
    resolution:
      integrity: sha512-ajerHZ+BJKeCLviLUUmnyd5B4RavLF76uv3cs6KNuO8W+HuQaEs0y0L7o40NQxdPy5w0pcv8Ew7yPUAQG0UdCg==
  /webpack-sources/1.3.0:
    dependencies:
      source-list-map: 2.0.1
      source-map: 0.6.1
    dev: false
    resolution:
      integrity: sha512-OiVgSrbGu7NEnEvQJJgdSFPl2qWKkWq5lHMhgiToIiN9w34EBnjYzSYs+VbL5KoYiLNtFFa7BZIKxRED3I32pA==
  /webpack/4.29.1:
    dependencies:
      '@webassemblyjs/ast': 1.7.11
      '@webassemblyjs/helper-module-context': 1.7.11
      '@webassemblyjs/wasm-edit': 1.7.11
      '@webassemblyjs/wasm-parser': 1.7.11
      acorn: 6.0.7
      acorn-dynamic-import: /acorn-dynamic-import/4.0.0/acorn@6.0.7
      ajv: 6.8.1
      ajv-keywords: /ajv-keywords/3.3.0/ajv@6.8.1
      chrome-trace-event: 1.0.0
      enhanced-resolve: 4.1.0
      eslint-scope: 4.0.0
      json-parse-better-errors: 1.0.2
      loader-runner: 2.4.0
      loader-utils: 1.2.3
      memory-fs: 0.4.1
      micromatch: 3.1.10
      mkdirp: 0.5.1
      neo-async: 2.6.0
      node-libs-browser: 2.2.0
      schema-utils: 0.4.7
      tapable: 1.1.1
      terser-webpack-plugin: 1.2.2
      watchpack: 1.6.0
      webpack-sources: 1.3.0
    dev: false
    engines:
      node: '>=6.11.5'
    hasBin: true
    resolution:
      integrity: sha512-dY3KyQIVeg6cDPj9G5Bnjy9Pt9SoCpbNWl0RDKHstbd3MWe0dG9ri4RQRpCm43iToy3zoA1IMOpFkJ8Clnc7FQ==
  /websocket-driver/0.7.0:
    dependencies:
      http-parser-js: 0.5.0
      websocket-extensions: 0.1.3
    dev: false
    engines:
      node: '>=0.8.0'
    resolution:
      integrity: sha1-DK+dLXVdk67gSdS90NP+LMoqJOs=
  /websocket-extensions/0.1.3:
    dev: false
    engines:
      node: '>=0.8.0'
    resolution:
      integrity: sha512-nqHUnMXmBzT0w570r2JpJxfiSD1IzoI+HGVdd3aZ0yNi3ngvQ4jv1dtHt5VGxfI2yj5yqImPhOK4vmIh2xMbGg==
  /websocket-stream/5.1.2:
    dependencies:
      duplexify: 3.7.1
      inherits: 2.0.3
      readable-stream: 2.3.6
      safe-buffer: 5.1.2
      ws: 3.3.3
      xtend: 4.0.1
    dev: false
    resolution:
      integrity: sha512-lchLOk435iDWs0jNuL+hiU14i3ERSrMA0IKSiJh7z6X/i4XNsutBZrtqu2CPOZuA4G/zabiqVAos0vW+S7GEVw==
  /whatwg-encoding/1.0.5:
    dependencies:
      iconv-lite: 0.4.24
    dev: false
    resolution:
      integrity: sha512-b5lim54JOPN9HtzvK9HFXvBma/rnfFeqsic0hSpjtDbVxR3dJKLc+KB4V6GgiGOvl7CY/KNh8rxSo9DKQrnUEw==
  /whatwg-mimetype/2.3.0:
    dev: false
    resolution:
      integrity: sha512-M4yMwr6mAnQz76TbJm914+gPpB/nCwvZbJU28cUD6dR004SAxDLOOSUaB1JDRqLtaOV/vi0IC5lEAGFgrjGv/g==
  /whatwg-url/7.0.0:
    dependencies:
      lodash.sortby: 4.7.0
      tr46: 1.0.1
      webidl-conversions: 4.0.2
    dev: false
    resolution:
      integrity: sha512-37GeVSIJ3kn1JgKyjiYNmSLP1yzbpb29jdmwBSgkD9h40/hyrR/OifpVUndji3tmwGgD8qpw7iQu3RSbCrBpsQ==
  /which-module/1.0.0:
    dev: false
    resolution:
      integrity: sha1-u6Y8qGGUiZT/MHc2CJ47lgJsKk8=
  /which-module/2.0.0:
    dev: false
    resolution:
      integrity: sha1-2e8H3Od7mQK4o6j6SzHD4/fm6Ho=
  /which-pm-runs/1.0.0:
    dev: false
    optional: true
    resolution:
      integrity: sha1-Zws6+8VS4LVd9rd4DKdGFfI60cs=
  /which/1.3.1:
    dependencies:
      isexe: 2.0.0
    dev: false
    hasBin: true
    resolution:
      integrity: sha512-HxJdYWq1MTIQbJ3nw0cqssHoTNU267KlrDuGZ1WYlxDStUtKUhOaJmh112/TZmHxxUfuJqPXSOm7tDyas0OSIQ==
  /wide-align/1.1.3:
    dependencies:
      string-width: 2.1.1
    dev: false
    resolution:
      integrity: sha512-QGkOQc8XL6Bt5PwnsExKBPuMKBxnGxWWW3fU55Xt4feHozMUhdUMaBCk290qpm/wG5u/RSKzwdAC4i51YigihA==
  /window-size/0.1.4:
    dev: false
    engines:
      node: '>= 0.10.0'
    hasBin: true
    resolution:
      integrity: sha1-+OGqHuWlPsW/FR/6CXQqatdpeHY=
  /winston-transport/4.3.0:
    dependencies:
      readable-stream: 2.3.6
      triple-beam: 1.3.0
    dev: false
    engines:
      node: '>= 6.4.0'
    resolution:
      integrity: sha512-B2wPuwUi3vhzn/51Uukcao4dIduEiPOcOt9HJ3QeaXgkJ5Z7UwpBzxS4ZGNHtrxrUvTwemsQiSys0ihOf8Mp1A==
  /winston/3.2.1:
    dependencies:
      async: 2.6.1
      diagnostics: 1.1.1
      is-stream: 1.1.0
      logform: 2.1.2
      one-time: 0.0.4
      readable-stream: 3.1.1
      stack-trace: 0.0.10
      triple-beam: 1.3.0
      winston-transport: 4.3.0
    dev: false
    engines:
      node: '>= 6.4.0'
    resolution:
      integrity: sha512-zU6vgnS9dAWCEKg/QYigd6cgMVVNwyTzKs81XZtTFuRwJOcDdBg7AU0mXVyNbs7O5RH2zdv+BdNZUlx7mXPuOw==
  /wordwrap/1.0.0:
    dev: false
    resolution:
      integrity: sha1-J1hIEIkUVqQXHI0CJkQa3pDLyus=
  /worker-farm/1.6.0:
    dependencies:
      errno: 0.1.7
    dev: false
    resolution:
      integrity: sha512-6w+3tHbM87WnSWnENBUvA2pxJPLhQUg5LKwUQHq3r+XPhIM+Gh2R5ycbwPCyuGbNg+lPgdcnQUhuC02kJCvffQ==
  /wrap-ansi/2.1.0:
    dependencies:
      string-width: 1.0.2
      strip-ansi: 3.0.1
    dev: false
    engines:
      node: '>=0.10.0'
    resolution:
      integrity: sha1-2Pw9KE3QV5T+hJc8rs3Rz4JP3YU=
  /wrappy/1.0.2:
    dev: false
    resolution:
      integrity: sha1-tSQ9jz7BqjXxNkYFvA0QNuMKtp8=
  /ws/3.3.3:
    dependencies:
      async-limiter: 1.0.0
      safe-buffer: 5.1.2
      ultron: 1.1.1
    dev: false
    resolution:
      integrity: sha512-nnWLa/NwZSt4KQJu51MYlCcSQ5g7INpOrOMt4XV8j4dqTXdmlUmSHQ8/oLC069ckre0fRsgfvsKwbTdtKLCDkA==
  /ws/4.1.0:
    dependencies:
      async-limiter: 1.0.0
      safe-buffer: 5.1.2
    dev: false
    resolution:
      integrity: sha512-ZGh/8kF9rrRNffkLFV4AzhvooEclrOH0xaugmqGsIfFgOE/pIz4fMc4Ef+5HSQqTEug2S9JZIWDR47duDSLfaA==
  /ws/6.1.3:
    dependencies:
      async-limiter: 1.0.0
    dev: false
    resolution:
      integrity: sha512-tbSxiT+qJI223AP4iLfQbkbxkwdFcneYinM2+x46Gx2wgvbaOMO36czfdfVUBRTHvzAMRhDd98sA5d/BuWbQdg==
  /xhr/2.5.0:
    dependencies:
      global: 4.3.2
      is-function: 1.0.1
      parse-headers: 2.0.1
      xtend: 4.0.1
    dev: false
    resolution:
      integrity: sha512-4nlO/14t3BNUZRXIXfXe+3N6w3s1KoxcJUUURctd64BLRe67E4gRwp4PjywtDY72fXpZ1y6Ch0VZQRY/gMPzzQ==
  /xml-name-validator/3.0.0:
    dev: false
    resolution:
      integrity: sha512-A5CUptxDsvxKJEU3yO6DuWBSJz/qizqzJKOMIfUJHETbBw/sFaDxgd6fxm1ewUaM0jZ444Fc5vC5ROYurg/4Pw==
  /xml/1.0.1:
    dev: false
    resolution:
      integrity: sha1-eLpyAgApxbyHuKgaPPzXS0ovweU=
  /xml2js/0.1.14:
    dependencies:
      sax: 1.2.4
    dev: false
    resolution:
      integrity: sha1-UnTmf1pkxfkpdM2FE54DMq3GuQw=
  /xml2js/0.2.0:
    dependencies:
      sax: 1.2.4
    dev: false
    optional: true
    resolution:
      integrity: sha1-99pSJ33rtkeYMFOtti2XLe5loaw=
  /xml2js/0.2.8:
    dependencies:
      sax: 0.5.8
    dev: false
    resolution:
      integrity: sha1-m4FpCTFjH/CdGVdUn69U9PmAs8I=
  /xml2js/0.4.19:
    dependencies:
      sax: 1.2.4
      xmlbuilder: 9.0.7
    dev: false
    resolution:
      integrity: sha512-esZnJZJOiJR9wWKMyuvSE1y6Dq5LCuJanqhxslH2bxM6duahNZ+HMpCLhBQGZkbX6xRf8x1Y2eJlgt2q3qo49Q==
  /xmlbuilder/9.0.7:
    dev: false
    engines:
      node: '>=4.0'
    resolution:
      integrity: sha1-Ey7mPS7FVlxVfiD0wi35rKaGsQ0=
  /xmlchars/1.3.1:
    dev: false
    resolution:
      integrity: sha512-tGkGJkN8XqCod7OT+EvGYK5Z4SfDQGD30zAa58OcnAa0RRWgzUEK72tkXhsX1FZd+rgnhRxFtmO+ihkp8LHSkw==
  /xmldoc/1.1.2:
    dependencies:
      sax: 1.2.4
    dev: false
    resolution:
      integrity: sha512-ruPC/fyPNck2BD1dpz0AZZyrEwMOrWTO5lDdIXS91rs3wtm4j+T8Rp2o+zoOYkkAxJTZRPOSnOGei1egoRmKMQ==
  /xmlhttprequest-ssl/1.5.5:
    dev: false
    engines:
      node: '>=0.4.0'
    resolution:
      integrity: sha1-wodrBhaKrcQOV9l+gRkayPQ5iz4=
  /xregexp/3.2.0:
    dev: false
    resolution:
      integrity: sha1-yzYBmHv+JpW1hAAMGPHEqMMih44=
  /xregexp/4.0.0:
    dev: false
    resolution:
      integrity: sha512-PHyM+sQouu7xspQQwELlGwwd05mXUFqwFYfqPO0cC7x4fxyHnnuetmQr6CjJiafIDoH4MogHb9dOoJzR/Y4rFg==
  /xtend/4.0.1:
    dev: false
    engines:
      node: '>=0.4'
    resolution:
      integrity: sha1-pcbVMr5lbiPbgg77lDofBJmNY68=
  /y18n/3.2.1:
    dev: false
    resolution:
      integrity: sha1-bRX7qITAhnnA136I53WegR4H+kE=
  /y18n/4.0.0:
    dev: false
    resolution:
      integrity: sha512-r9S/ZyXu/Xu9q1tYlpsLIsa3EeLXXk0VwlxqTcFRfg9EhMW+17kbt9G0NrgCmhGb5vT2hyhJZLfDGx+7+5Uj/w==
  /yallist/2.1.2:
    dev: false
    resolution:
      integrity: sha1-HBH5IY8HYImkfdUS+TxmmaaoHVI=
  /yallist/3.0.3:
    dev: false
    resolution:
      integrity: sha512-S+Zk8DEWE6oKpV+vI3qWkaK+jSbIK86pCwe2IF/xwIpQ8jEuxpw9NyaGjmp9+BoJv5FV2piqCDcoCtStppiq2A==
  /yargs-parser/10.1.0:
    dependencies:
      camelcase: 4.1.0
    dev: false
    resolution:
      integrity: sha512-VCIyR1wJoEBZUqk5PA+oOBF6ypbwh5aNB3I50guxAL/quggdfs4TtNHQrSazFA3fYZ+tEqfs0zIGlv0c/rgjbQ==
  /yargs-parser/11.1.1:
    dependencies:
      camelcase: 5.0.0
      decamelize: 1.2.0
    dev: false
    resolution:
      integrity: sha512-C6kB/WJDiaxONLJQnF8ccx9SEeoTTLek8RVbaOIsrAUS8VrBEXfmeSnCZxygc+XC2sNMBIwOOnfcxiynjHsVSQ==
  /yargs-parser/5.0.0:
    dependencies:
      camelcase: 3.0.0
    dev: false
    resolution:
      integrity: sha1-J17PDX/+Bcd+ZOfIbkzZS/DhIoo=
  /yargs/12.0.2:
    dependencies:
      cliui: 4.1.0
      decamelize: 2.0.0
      find-up: 3.0.0
      get-caller-file: 1.0.3
      os-locale: 3.1.0
      require-directory: 2.1.1
      require-main-filename: 1.0.1
      set-blocking: 2.0.0
      string-width: 2.1.1
      which-module: 2.0.0
      y18n: 4.0.0
      yargs-parser: 10.1.0
    dev: false
    resolution:
      integrity: sha512-e7SkEx6N6SIZ5c5H22RTZae61qtn3PYUE8JYbBFlK9sYmh3DMQ6E5ygtaG/2BW0JZi4WGgTR2IV5ChqlqrDGVQ==
  /yargs/12.0.5:
    dependencies:
      cliui: 4.1.0
      decamelize: 1.2.0
      find-up: 3.0.0
      get-caller-file: 1.0.3
      os-locale: 3.1.0
      require-directory: 2.1.1
      require-main-filename: 1.0.1
      set-blocking: 2.0.0
      string-width: 2.1.1
      which-module: 2.0.0
      y18n: 4.0.0
      yargs-parser: 11.1.1
    dev: false
    resolution:
      integrity: sha512-Lhz8TLaYnxq/2ObqHDql8dX8CJi97oHxrjUcYtzKbbykPtVW9WB+poxI+NM2UIzsMgNCZTIf0AQwsjK5yMAqZw==
  /yargs/3.32.0:
    dependencies:
      camelcase: 2.1.1
      cliui: 3.2.0
      decamelize: 1.2.0
      os-locale: 1.4.0
      string-width: 1.0.2
      window-size: 0.1.4
      y18n: 3.2.1
    dev: false
    resolution:
      integrity: sha1-AwiOnr+edWtpdRYR0qXvWRSCyZU=
  /yargs/7.1.0:
    dependencies:
      camelcase: 3.0.0
      cliui: 3.2.0
      decamelize: 1.2.0
      get-caller-file: 1.0.3
      os-locale: 1.4.0
      read-pkg-up: 1.0.1
      require-directory: 2.1.1
      require-main-filename: 1.0.1
      set-blocking: 2.0.0
      string-width: 1.0.2
      which-module: 1.0.0
      y18n: 3.2.1
      yargs-parser: 5.0.0
    dev: false
    resolution:
      integrity: sha1-a6MY6xaWFyf10oT46gA+jWFU0Mg=
  /yeast/0.1.2:
    dev: false
    resolution:
      integrity: sha1-AI4G2AlDIMNy28L47XagymyKxBk=
  /yn/2.0.0:
    dev: false
    engines:
      node: '>=4'
    resolution:
      integrity: sha1-5a2ryKz0CPY4X8dklWhMiOavaJo=
  'file:projects/agent.tgz':
    dependencies:
      '@types/node': 10.12.21
      '@types/request': 2.48.1
      '@types/socket.io-client': 1.4.32
      azure-iot-device: 1.9.2
      azure-iot-device-mqtt: 1.9.2
      azure-iothub: 1.9.2
      request: 2.88.0
      rimraf: 2.6.3
      socket.io-client: 2.2.0
      telegrafjs: 0.1.3
      tslint: /tslint/5.12.1/typescript@3.3.1
      tslint-microsoft-contrib: /tslint-microsoft-contrib/6.0.0/tslint@5.12.1+typescript@3.3.1
      typescript: 3.3.1
      xhr: 2.5.0
    dev: false
    name: '@rush-temp/agent'
    resolution:
      integrity: sha512-kRXgf9hX9qDEGjCSbUGdy0ldIaeLAELn4j28bHpdJfEhDI11aPURDrnNYQ2850WrCe0BPpNtz4kOtMTrxKQt+Q==
      tarball: 'file:projects/agent.tgz'
    version: 0.0.0
  'file:projects/api-definitions.tgz':
    dependencies:
      '@types/debug': 0.0.31
      '@types/double-ended-queue': 2.1.0
      '@types/node': 10.12.21
      debug: 3.2.6
      double-ended-queue: 2.1.0-0
      rimraf: 2.6.3
      tslint: /tslint/5.12.1/typescript@3.3.1
      tslint-microsoft-contrib: /tslint-microsoft-contrib/6.0.0/tslint@5.12.1+typescript@3.3.1
      typescript: 3.3.1
    dev: false
    name: '@rush-temp/api-definitions'
    resolution:
      integrity: sha512-6xk9Gq/cdxp2Mw/SqUjWtSTEX7ZrkE07r9yXOiBExCpjQeaGWKYwACC4kcy5TBPmn0/VZ5/iTurhpmX3sHy9PA==
      tarball: 'file:projects/api-definitions.tgz'
    version: 0.0.0
  'file:projects/app-component.tgz':
    dependencies:
      '@types/debug': 0.0.31
      '@types/node': 10.12.21
      '@types/uuid': 3.4.4
      debug: 3.2.6
      rimraf: 2.6.3
      tslint: /tslint/5.12.1/typescript@3.3.1
      tslint-microsoft-contrib: /tslint-microsoft-contrib/6.0.0/tslint@5.12.1+typescript@3.3.1
      typescript: 3.3.1
      uuid: 3.3.2
    dev: false
    name: '@rush-temp/app-component'
    resolution:
      integrity: sha512-Rjy+pg88XiWjTCh/4W+3QrSpOjrsKkpYaQIin6zFWh5rmXFFafl5Xeeg1adLkqkf8CZKJYcDVaOGh8qgAToePw==
      tarball: 'file:projects/app-component.tgz'
    version: 0.0.0
  'file:projects/app-datastore.tgz':
    dependencies:
      '@types/debug': 0.0.31
      '@types/jsonwebtoken': 8.3.0
      '@types/mocha': 5.2.5
      '@types/nock': 9.3.1
      '@types/node': 10.12.21
      axios: 0.18.0
      debug: 3.2.6
      jsonwebtoken: 8.4.0
      mocha: 5.2.0
      mocha-junit-reporter: /mocha-junit-reporter/1.18.0/mocha@5.2.0
      nock: 10.0.6
      nyc: 13.1.0
      rimraf: 2.6.3
      tslint: /tslint/5.12.1/typescript@3.3.1
      tslint-microsoft-contrib: /tslint-microsoft-contrib/6.0.0/tslint@5.12.1+typescript@3.3.1
      typescript: 3.3.1
    dev: false
    name: '@rush-temp/app-datastore'
    resolution:
      integrity: sha512-bb+r+3XDc3gMz0OCJICl/BPfmjqyDwHy2h8BCpdsATESxt3U8Hcql6q7f+e8O0Pmfg2JXX5w5JPKRHyT4FyGeQ==
      tarball: 'file:projects/app-datastore.tgz'
    version: 0.0.0
  'file:projects/app-ui.tgz':
    dependencies:
      rimraf: 2.6.3
      tslint: /tslint/5.12.1/typescript@3.3.1
      tslint-microsoft-contrib: /tslint-microsoft-contrib/6.0.0/tslint@5.12.1+typescript@3.3.1
      typescript: 3.3.1
    dev: false
    name: '@rush-temp/app-ui'
    resolution:
      integrity: sha512-FHPwLGqylu9/A5Z9BWN1aqYoyqz1A5nbIYyhI0wTpaiVmCL/HfFzUyLemHthxU23N9kmlge0QtnafPgkSypv6g==
      tarball: 'file:projects/app-ui.tgz'
    version: 0.0.0
  'file:projects/cell.tgz':
    dependencies:
      '@types/debug': 0.0.31
      '@types/lodash': 4.14.120
      '@types/mocha': 5.2.5
      '@types/node': 10.12.21
      debug: 3.2.6
      lodash: 4.17.11
      mocha: 5.2.0
      mocha-junit-reporter: /mocha-junit-reporter/1.18.0/mocha@5.2.0
      nyc: 13.1.0
      rimraf: 2.6.3
      tslint: /tslint/5.12.1/typescript@3.3.1
      tslint-microsoft-contrib: /tslint-microsoft-contrib/6.0.0/tslint@5.12.1+typescript@3.3.1
      typescript: 3.3.1
    dev: false
    name: '@rush-temp/cell'
    resolution:
      integrity: sha512-4hefk1imCzndyTCVJAMxtbEi9/NmL4gF+cL3CEq5FcZw1FS62TKomHE6GYZVKV380XTTi0iOJqiFio/Wp9k6jw==
      tarball: 'file:projects/cell.tgz'
    version: 0.0.0
  'file:projects/chart-view.tgz':
    dependencies:
      css-loader: /css-loader/1.0.1/webpack@4.29.1
      source-map-loader: 0.2.4
      style-loader: 0.23.1
      ts-loader: 4.5.0
      typescript: 3.3.1
      typings-for-css-modules-loader: /typings-for-css-modules-loader/1.7.0/css-loader@1.0.1
      webpack: 4.29.1
      webpack-cli: /webpack-cli/3.2.1/webpack@4.29.1
      webpack-merge: 4.2.1
    dev: false
    name: '@rush-temp/chart-view'
    resolution:
      integrity: sha512-5ufO1IKNsg1pEfllSw4XVkAYrjVozvCxkL92Ji14JwMS37aoJYKysHoLwQlqZQoVuvQ/NjY26b1XJeJvmDmTVA==
      tarball: 'file:projects/chart-view.tgz'
    version: 0.0.0
  'file:projects/client-api.tgz':
    dependencies:
      '@types/async': 2.4.0
      '@types/jwt-decode': 2.2.1
      '@types/mocha': 5.2.5
      '@types/node': 10.12.21
      '@types/random-js': 1.0.31
      '@types/socket.io-client': 1.4.32
      '@types/uuid': 3.4.4
      async: 2.6.1
      axios: 0.18.0
      debug: 3.2.6
      jwt-decode: 2.2.0
      lodash: 4.17.11
      mocha: 5.2.0
      mocha-junit-reporter: /mocha-junit-reporter/1.18.0/mocha@5.2.0
      nyc: 13.1.0
      performance-now: 2.1.0
      random-js: 1.0.8
      rimraf: 2.6.3
      sha.js: 2.4.11
      socket.io-client: 2.2.0
      tslint: /tslint/5.12.1/typescript@3.3.1
      tslint-microsoft-contrib: /tslint-microsoft-contrib/6.0.0/tslint@5.12.1+typescript@3.3.1
      typescript: 3.3.1
      uuid: 3.3.2
      xmldoc: 1.1.2
    dev: false
    name: '@rush-temp/client-api'
    resolution:
      integrity: sha512-Lk8PV3KczVlYXb0YAEECXwTjt+V8IPgAgAR4KT/NKnj23/Spr+y1L1qD4HfQ9AoAqjCCzA3fjkkmovb/P7LlNg==
      tarball: 'file:projects/client-api.tgz'
    version: 0.0.0
  'file:projects/client-ui.tgz':
    dependencies:
      '@types/d3': 5.7.0
      '@types/debug': 0.0.31
      '@types/jquery': 3.3.29
      '@types/jsdom': 12.2.1
      '@types/mocha': 5.2.5
      '@types/node': 10.12.21
      '@types/node-geocoder': 3.19.0
      d3: 5.8.0
      debug: 3.2.6
      geocoder: 0.2.3
      jquery: 3.3.1
      jsdom: 12.2.0
      jsonwebtoken: 8.4.0
      mocha: 5.2.0
      mocha-junit-reporter: /mocha-junit-reporter/1.18.0/mocha@5.2.0
      node-geocoder: 3.22.0
      nyc: 13.1.0
      parse-address: 1.1.0
      performance-now: 2.1.0
      rimraf: 2.6.3
      shape-detector: 0.2.1
      tslint: /tslint/5.12.1/typescript@3.3.1
      tslint-microsoft-contrib: /tslint-microsoft-contrib/6.0.0/tslint@5.12.1+typescript@3.3.1
      typescript: 3.3.1
      webcola: 3.3.8
    dev: false
    name: '@rush-temp/client-ui'
    resolution:
      integrity: sha512-ahSUAl/V3tz6nzIEMHsyLQGUWEmc79vrUlgJrh1HPyxsbtNMn6LOKNTkwcOaOf+jhN40o6pU0YxJ1TeOCwIvsg==
      tarball: 'file:projects/client-ui.tgz'
    version: 0.0.0
  'file:projects/flow-app.tgz':
    dependencies:
      '@types/react': 16.8.1
      '@types/react-dom': 16.0.11
      css-loader: /css-loader/1.0.1/webpack@4.29.1
      html-webpack-plugin: /html-webpack-plugin/3.2.0/webpack@4.29.1
      npm-run-all: 4.1.5
      react: 16.7.0
      react-dom: /react-dom/16.7.0/react@16.7.0
      source-map-loader: 0.2.4
      style-loader: 0.23.1
      ts-loader: 4.5.0
      typescript: 3.3.1
      typings-for-css-modules-loader: /typings-for-css-modules-loader/1.7.0/css-loader@1.0.1
      webpack: 4.29.1
      webpack-cli: /webpack-cli/3.2.1/webpack@4.29.1
      webpack-dev-server: /webpack-dev-server/3.1.14/webpack@4.29.1
      webpack-merge: 4.2.1
    dev: false
    name: '@rush-temp/flow-app'
    resolution:
      integrity: sha512-pX5Xri3PgJzCgwd/OJsGONvm2bo5iBkWEnaC2CTNGn4ixYL2BDRIs+wiLCSUHJS23XFqmDpNIO47gtuTXa14eQ==
      tarball: 'file:projects/flow-app.tgz'
    version: 0.0.0
  'file:projects/flow-document.tgz':
    dependencies:
      source-map-loader: 0.2.4
      ts-loader: 4.5.0
      typescript: 3.3.1
      webpack: 4.29.1
      webpack-cli: /webpack-cli/3.2.1/webpack@4.29.1
      webpack-merge: 4.2.1
    dev: false
    name: '@rush-temp/flow-document'
    resolution:
      integrity: sha512-BChucYNNKp/ys+OVDymWTJ9niS0rTQm9ORmZJjFhObKyfyPvfNQIAWhOezQb0GuHKHGRfnFR9sckFZ5YVW2+Xw==
      tarball: 'file:projects/flow-document.tgz'
    version: 0.0.0
  'file:projects/flow-editor.tgz':
    dependencies:
      css-loader: /css-loader/1.0.1/webpack@4.29.1
      source-map-loader: 0.2.4
      style-loader: 0.23.1
      ts-loader: 4.5.0
      typescript: 3.3.1
      typings-for-css-modules-loader: /typings-for-css-modules-loader/1.7.0/css-loader@1.0.1
      webpack: 4.29.1
      webpack-cli: /webpack-cli/3.2.1/webpack@4.29.1
      webpack-merge: 4.2.1
    dev: false
    name: '@rush-temp/flow-editor'
    resolution:
      integrity: sha512-O0Tss6g+GGLTCBBe/XIKO+3Jj0jyliZVk50aTIiFjG2cVteC/rJfE1NhcLcV1dpINZVxofAHkfP3iYZQno5RFA==
      tarball: 'file:projects/flow-editor.tgz'
    version: 0.0.0
  'file:projects/flow-host.tgz':
    dependencies:
      '@types/react': 16.8.1
      '@types/react-dom': 16.0.11
      '@uifabric/icons': 6.3.0
      css-loader: /css-loader/1.0.1/webpack@4.29.1
      office-ui-fabric-react: /office-ui-fabric-react/6.133.0/react-dom@16.7.0+react@16.7.0
      react: 16.7.0
      react-dom: /react-dom/16.7.0/react@16.7.0
      source-map-loader: 0.2.4
      style-loader: 0.23.1
      ts-loader: 4.5.0
      typescript: 3.3.1
      typings-for-css-modules-loader: /typings-for-css-modules-loader/1.7.0/css-loader@1.0.1
      webpack: 4.29.1
      webpack-cli: /webpack-cli/3.2.1/webpack@4.29.1
      webpack-merge: 4.2.1
      webpack-node-externals: 1.7.2
    dev: false
    name: '@rush-temp/flow-host'
    resolution:
      integrity: sha512-QyQLFUQjYPLtFxVOttBA8qJmW7ctLxu8ZUt1+kOPSCh+sK4CWww/RTedhdgD4kLa1la1Qt6zep2wvrUjYgZ5eg==
      tarball: 'file:projects/flow-host.tgz'
    version: 0.0.0
  'file:projects/flow-util.tgz':
    dependencies:
      '@types/benchmark': 1.0.31
      '@types/mocha': 5.2.5
      benchmark: 2.1.4
      jsdom: 12.2.0
      jsdom-global: /jsdom-global/3.0.2/jsdom@12.2.0
      mocha: 5.2.0
      ts-mocha: /ts-mocha/2.0.0/mocha@5.2.0
      ts-node: 7.0.1
      typescript: 3.3.1
    dev: false
    name: '@rush-temp/flow-util'
    resolution:
      integrity: sha512-QMiapyAQ/UQyTn891kfkz2viPD/xpvpDc5NXj+h3lq1hmS3DO4U1s9FQa5nWcT+UrAs08puRmvj8WuqqaOGOOw==
      tarball: 'file:projects/flow-util.tgz'
    version: 0.0.0
  'file:projects/gitresources.tgz':
    dependencies:
      rimraf: 2.6.3
      tslint: /tslint/5.12.1/typescript@3.3.1
      tslint-microsoft-contrib: /tslint-microsoft-contrib/6.0.0/tslint@5.12.1+typescript@3.3.1
      typescript: 3.3.1
    dev: false
    name: '@rush-temp/gitresources'
    resolution:
      integrity: sha512-eESY27X9fH8/I83qa1GFxSATSvCGrAeHu4iL/E1LZhL5YUc42zn52SDWlegDNbzIpDLpFBHYUeKe4CjjpoWsGg==
      tarball: 'file:projects/gitresources.tgz'
    version: 0.0.0
  'file:projects/kafka-orderer.tgz':
    dependencies:
      '@types/lodash': 4.14.120
      '@types/node': 10.12.21
      lodash: 4.17.11
      moniker: 0.1.2
      rimraf: 2.6.3
      tslint: /tslint/5.12.1/typescript@3.3.1
      tslint-microsoft-contrib: /tslint-microsoft-contrib/6.0.0/tslint@5.12.1+typescript@3.3.1
      typescript: 3.3.1
    dev: false
    name: '@rush-temp/kafka-orderer'
    resolution:
      integrity: sha512-XFA4tZoNDtAqDIdxxrfQARSxIAX/F76SVICfmIWjG4aOeYgeQMHs2MGGqpMjVlwUh7iIQUmrAtQmnbQbtShuIg==
      tarball: 'file:projects/kafka-orderer.tgz'
    version: 0.0.0
  'file:projects/lambdas.tgz':
    dependencies:
      '@types/async': 2.4.0
      '@types/lodash': 4.14.120
      '@types/mocha': 5.2.5
      '@types/nconf': 0.0.37
      '@types/node': 10.12.21
      async: 2.6.1
      lodash: 4.17.11
      mocha: 5.2.0
      moniker: 0.1.2
      nconf: 0.10.0
      rimraf: 2.6.3
      tslint: /tslint/5.12.1/typescript@3.3.1
      tslint-microsoft-contrib: /tslint-microsoft-contrib/6.0.0/tslint@5.12.1+typescript@3.3.1
      typescript: 3.3.1
      winston: 3.2.1
    dev: false
    name: '@rush-temp/lambdas'
    resolution:
      integrity: sha512-ePPtYFBy7F5GP2RADXW97OExfHgcMUSk5nugEB7i97U6iI8BvK2P2/dLrc9wOm0It1rMFDS+6pS9pXWnhK1Vww==
      tarball: 'file:projects/lambdas.tgz'
    version: 0.0.0
  'file:projects/loader-client.tgz':
    dependencies:
      '@types/jsonwebtoken': 8.3.0
      '@types/node': 10.12.21
      '@types/ora': 1.3.5
      chalk: 2.4.2
      commander: 2.19.0
      jsonwebtoken: 8.4.0
      ora: 3.0.0
      rimraf: 2.6.3
      tslint: /tslint/5.12.1/typescript@3.3.1
      tslint-microsoft-contrib: /tslint-microsoft-contrib/6.0.0/tslint@5.12.1+typescript@3.3.1
      typescript: 3.3.1
    dev: false
    name: '@rush-temp/loader-client'
    resolution:
      integrity: sha512-hZ1p6N/hKmmmKKdUsMk3RWemcTJqMEuavc6he1vtn3TaQn/xF0E6RR8woD2trENiXzN6OzavyLiE0Ig2NYSvpA==
      tarball: 'file:projects/loader-client.tgz'
    version: 0.0.0
  'file:projects/loader-web.tgz':
    dependencies:
      '@types/node': 10.12.21
      chalk: 2.4.2
      rimraf: 2.6.3
      source-map-loader: 0.2.4
      tslint: /tslint/5.12.1/typescript@3.3.1
      tslint-microsoft-contrib: /tslint-microsoft-contrib/6.0.0/tslint@5.12.1+typescript@3.3.1
      typescript: 3.3.1
    dev: false
    name: '@rush-temp/loader-web'
    resolution:
      integrity: sha512-fg3UofaekqQ9COUnrbz60rYaisGUckGcrRvGWoitI3Mu9A7O4L0l1XsRvnDlE1PoMuCRqQ6qSpGcnw02YQ5p8g==
      tarball: 'file:projects/loader-web.tgz'
    version: 0.0.0
  'file:projects/loader.tgz':
    dependencies:
      '@types/async': 2.4.0
      '@types/debug': 0.0.31
      '@types/lodash': 4.14.120
      '@types/mocha': 5.2.5
      '@types/node': 10.12.21
      '@types/scriptjs': 0.0.2
      async: 2.6.1
      debug: 3.2.6
      lodash: 4.17.11
      mocha: 5.2.0
      mocha-junit-reporter: /mocha-junit-reporter/1.18.0/mocha@5.2.0
      nyc: 13.1.0
      performance-now: 2.1.0
      rimraf: 2.6.3
      tslint: /tslint/5.12.1/typescript@3.3.1
      tslint-microsoft-contrib: /tslint-microsoft-contrib/6.0.0/tslint@5.12.1+typescript@3.3.1
      typescript: 3.3.1
    dev: false
    name: '@rush-temp/loader'
    resolution:
      integrity: sha512-bHOMLTveGDx+EhgDdnTUGUUqQFX0/n1XOOpsICm820rjbJNAz371ZrxwRrTCJbKkl3AxUBXnCVNJlZq7wY9qYA==
      tarball: 'file:projects/loader.tgz'
    version: 0.0.0
  'file:projects/local-test-server.tgz':
    dependencies:
      '@types/jsonwebtoken': 8.3.0
      '@types/mocha': 5.2.5
      '@types/nock': 9.3.1
      '@types/node': 10.12.21
      axios: 0.18.0
      jsonwebtoken: 8.4.0
      mocha: 5.2.0
      mocha-junit-reporter: /mocha-junit-reporter/1.18.0/mocha@5.2.0
      nock: 10.0.6
      nyc: 13.1.0
      rimraf: 2.6.3
      tslint: /tslint/5.12.1/typescript@3.3.1
      tslint-microsoft-contrib: /tslint-microsoft-contrib/6.0.0/tslint@5.12.1+typescript@3.3.1
      typescript: 3.3.1
    dev: false
    name: '@rush-temp/local-test-server'
    resolution:
      integrity: sha512-Te/3ZkcdV4ygTsKJDi4GzWncoYydeYHiGPTJiFw7O6/Hu4OeZTopDTDx8K9GT7VMM0y67ZiZqwWaOP9jjnTK9w==
      tarball: 'file:projects/local-test-server.tgz'
    version: 0.0.0
  'file:projects/map.tgz':
    dependencies:
      '@types/debug': 0.0.31
      '@types/mocha': 5.2.5
      '@types/node': 10.12.21
      debug: 3.2.6
      lodash: 4.17.11
      mocha: 5.2.0
      mocha-junit-reporter: /mocha-junit-reporter/1.18.0/mocha@5.2.0
      nyc: 13.1.0
      rimraf: 2.6.3
      tslint: /tslint/5.12.1/typescript@3.3.1
      tslint-microsoft-contrib: /tslint-microsoft-contrib/6.0.0/tslint@5.12.1+typescript@3.3.1
      typescript: 3.3.1
    dev: false
    name: '@rush-temp/map'
    resolution:
      integrity: sha512-hx6mp3TAG+o0iv+mgkDhMRb57XpDG3p+kCU9p36+Qra27tHQ3gOan8dar9okvr05brt/qKtTXfXi9AcB2ALNvQ==
      tarball: 'file:projects/map.tgz'
    version: 0.0.0
  'file:projects/memory-orderer.tgz':
    dependencies:
      '@types/debug': 0.0.31
      '@types/lodash': 4.14.120
      '@types/node': 10.12.21
      '@types/uuid': 3.4.4
      '@types/ws': 6.0.1
      debug: 3.2.6
      lodash: 4.17.11
      moniker: 0.1.2
      performance-now: 2.1.0
      rimraf: 2.6.3
      tslint: /tslint/5.12.1/typescript@3.3.1
      tslint-microsoft-contrib: /tslint-microsoft-contrib/6.0.0/tslint@5.12.1+typescript@3.3.1
      typescript: 3.3.1
      uuid: 3.3.2
      ws: 6.1.3
    dev: false
    name: '@rush-temp/memory-orderer'
    resolution:
      integrity: sha512-Et0DMrGcmZi1+NJcLSFNu29dB8ZSa27+59fgt/GZ/wspoR3KHyc6g8G54mq8+JVN4I4+Ru1vb/gKSj6mVtC37g==
      tarball: 'file:projects/memory-orderer.tgz'
    version: 0.0.0
  'file:projects/merge-tree-utils.tgz':
    dependencies:
      '@types/node': 10.12.21
      '@types/random-js': 1.0.31
      random-js: 1.0.8
      rimraf: 2.6.3
      tslint: /tslint/5.12.1/typescript@3.3.1
      tslint-microsoft-contrib: /tslint-microsoft-contrib/6.0.0/tslint@5.12.1+typescript@3.3.1
      typescript: 3.3.1
    dev: false
    name: '@rush-temp/merge-tree-utils'
    resolution:
      integrity: sha512-SpU5g1NkDnntY1ZuAns+8DHo+ecRanxZDSOb038ePS9pSOPDMs/XSDv27rGlQ8OoXlbm8pkSZQw7IMQ2bzVx4Q==
      tarball: 'file:projects/merge-tree-utils.tgz'
    version: 0.0.0
  'file:projects/merge-tree.tgz':
    dependencies:
      '@types/debug': 0.0.31
      '@types/diff': 3.5.3
      '@types/mocha': 5.2.5
      '@types/node': 10.12.21
      '@types/random-js': 1.0.31
      debug: 3.2.6
      diff: 3.5.0
      mocha: 5.2.0
      mocha-junit-reporter: /mocha-junit-reporter/1.18.0/mocha@5.2.0
      nyc: 13.1.0
      random-js: 1.0.8
      rimraf: 2.6.3
      tslint: /tslint/5.12.1/typescript@3.3.1
      tslint-microsoft-contrib: /tslint-microsoft-contrib/6.0.0/tslint@5.12.1+typescript@3.3.1
      typescript: 3.3.1
    dev: false
    name: '@rush-temp/merge-tree'
    resolution:
      integrity: sha512-GcZwUyZ06voa4GVfKrHDZmmR0bWO04j1oCjsP04XqVtCDhUWrj27ls+Cw2AzfEwWlbBXUodIV763WmVbPv3Q0A==
      tarball: 'file:projects/merge-tree.tgz'
    version: 0.0.0
  'file:projects/replay-socket-storage.tgz':
    dependencies:
      '@types/mocha': 5.2.5
      '@types/nock': 9.3.1
      '@types/node': 10.12.21
      axios: 0.18.0
      mocha: 5.2.0
      nock: 10.0.6
      rimraf: 2.6.3
      tslint: /tslint/5.12.1/typescript@3.3.1
      tslint-microsoft-contrib: /tslint-microsoft-contrib/6.0.0/tslint@5.12.1+typescript@3.3.1
      typescript: 3.3.1
    dev: false
    name: '@rush-temp/replay-socket-storage'
    resolution:
      integrity: sha512-PGzSE1Q7NKa6wzd6IUSbHSnYoxvJ1h3q2HrmdZhrVyhgxInLCe17R3dlIy1FxNgw5nxL3TK5k7IpPIV4b4kGnA==
      tarball: 'file:projects/replay-socket-storage.tgz'
    version: 0.0.0
  'file:projects/routerlicious.tgz':
    dependencies:
      '@types/amqplib': 0.5.9
      '@types/async': 2.4.0
      '@types/bytes': 3.0.0
      '@types/compression': 0.0.33
      '@types/connect-redis': 0.0.7
      '@types/cookie-parser': 1.4.1
      '@types/cors': 2.8.4
      '@types/d3': 5.7.0
      '@types/debug': 0.0.31
      '@types/diff': 3.5.3
      '@types/express-session': 1.15.11
      '@types/jquery': 3.3.29
      '@types/json-stringify-safe': 5.0.0
      '@types/jsonwebtoken': 8.3.0
      '@types/lodash': 4.14.120
      '@types/mocha': 5.2.5
      '@types/mongodb': 3.1.19
      '@types/morgan': 1.7.35
      '@types/nconf': 0.0.37
      '@types/node': 10.12.21
      '@types/passport': 0.4.7
      '@types/passport-local': 1.0.33
      '@types/progress': 2.0.3
      '@types/random-js': 1.0.31
      '@types/raven': 2.5.2
      '@types/redis': 2.8.10
      '@types/request': 2.48.1
      '@types/request-promise-native': 1.0.15
      '@types/serve-favicon': 2.2.30
      '@types/socket.io': 2.1.2
      '@types/socket.io-client': 1.4.32
      '@types/socket.io-redis': 1.0.25
      '@types/split': 0.3.28
      '@types/supertest': 2.0.7
      '@types/uuid': 3.4.4
      '@types/webpack': 4.4.24
      '@types/ws': 6.0.1
      amqplib: 0.5.3
      async: 2.6.1
      azure-iot-device: 1.9.2
      azure-iot-device-mqtt: 1.9.2
      azure-iothub: 1.9.2
      body-parser: 1.18.3
      bytes: 3.1.0
      cache-loader: /cache-loader/1.2.5/webpack@4.29.1
      commander: 2.19.0
      compression: 1.7.3
      concurrently: 4.1.0
      connect-ensure-login: 0.1.1
      connect-redis: 3.4.0
      cookie-parser: 1.4.3
      cors: 2.8.5
      css-loader: /css-loader/1.0.1/webpack@4.29.1
      d3: 5.8.0
      debug: 3.2.6
      diff: 3.5.0
      express: 4.16.4
      express-session: 1.15.6
      fork-ts-checker-webpack-plugin: /fork-ts-checker-webpack-plugin/0.4.15/8692cb9cfd8162a67b5930d47da6bdd3
      gitgraph.js: 1.15.1
      hjs: 0.0.6
      html-loader: 0.5.5
      jquery: 3.3.1
      json-stringify-safe: 5.0.1
      jsonwebtoken: 8.4.0
      kafka-node: 3.0.1
      kafka-rest: 0.0.5
      less: 3.9.0
      lodash: 4.17.11
      minio: 7.0.5
      mocha: 5.2.0
      mocha-junit-reporter: /mocha-junit-reporter/1.18.0/mocha@5.2.0
      mongodb: 3.1.13
      moniker: 0.1.2
      morgan: 1.9.1
      nconf: 0.10.0
      node-sass: 4.11.0
      nyc: 13.1.0
      parallel-webpack: /parallel-webpack/2.3.0/webpack@4.29.1
      passport: 0.3.2
      passport-local: 1.0.0
      passport-openidconnect: 0.0.2
      performance-now: 2.1.0
      progress: 2.0.3
      random-js: 1.0.8
      randomstring: 1.1.5
      raven: 2.6.4
      raven-js: 3.27.0
      redis: 2.8.0
      request: 2.88.0
      request-promise-native: /request-promise-native/1.0.5/request@2.88.0
      rimraf: 2.6.3
      sass-loader: /sass-loader/7.1.0/webpack@4.29.1
      serve-favicon: 2.5.0
      socket.io: 2.2.0
      socket.io-client: 2.2.0
      socket.io-emitter: 3.1.1
      socket.io-redis: 5.2.0
      source-map-loader: 0.2.4
      split: 1.0.1
      static-expiry: 0.0.11
      string-hash: 1.1.3
      style-loader: 0.23.1
      supertest: 3.4.2
      thread-loader: /thread-loader/1.2.0/webpack@4.29.1
      ts-loader: 4.5.0
      tslint: /tslint/5.12.1/typescript@3.3.1
      tslint-microsoft-contrib: /tslint-microsoft-contrib/6.0.0/tslint@5.12.1+typescript@3.3.1
      typescript: 3.3.1
      uglifyjs-webpack-plugin: /uglifyjs-webpack-plugin/1.3.0/webpack@4.29.1
      unzip-stream: 0.3.0
      url-loader: /url-loader/1.1.2/webpack@4.29.1
      uuid: 3.3.2
      webpack: 4.29.1
      webpack-bundle-analyzer: 2.13.1
      webpack-cli: /webpack-cli/3.2.1/webpack@4.29.1
      webpack-merge: 4.2.1
      winston: 3.2.1
      ws: 6.1.3
      xhr: 2.5.0
    dev: false
    name: '@rush-temp/routerlicious'
    resolution:
      integrity: sha512-hRzUCPf4xz1nPlzyNo205dISFun68E8MCK6egGHpxViQPq0WNJZYP8Fb2eH6SWZY4wK8n5j/UZNjLWZqqLvISQ==
      tarball: 'file:projects/routerlicious.tgz'
    version: 0.0.0
  'file:projects/runtime-definitions.tgz':
    dependencies:
      '@types/node': 10.12.21
      rimraf: 2.6.3
      tslint: /tslint/5.12.1/typescript@3.3.1
      tslint-microsoft-contrib: /tslint-microsoft-contrib/6.0.0/tslint@5.12.1+typescript@3.3.1
      typescript: 3.3.1
    dev: false
    name: '@rush-temp/runtime-definitions'
    resolution:
      integrity: sha512-bGoPFqKYrptWDfdPMvKRTAqyVC9C/fMCBhOUA46pahrnPpPmA5mYWNVwOAL7OkjaziE6/nZgbnfIV3bK7ewmZg==
      tarball: 'file:projects/runtime-definitions.tgz'
    version: 0.0.0
  'file:projects/sequence.tgz':
    dependencies:
      '@types/diff': 3.5.3
      '@types/random-js': 1.0.31
      '@types/uuid': 3.4.4
      '@types/xmldoc': 1.1.3
      diff: 3.5.0
      random-js: 1.0.8
      rimraf: 2.6.3
      tslint: /tslint/5.12.1/typescript@3.3.1
      tslint-microsoft-contrib: /tslint-microsoft-contrib/6.0.0/tslint@5.12.1+typescript@3.3.1
      typescript: 3.3.1
      uuid: 3.3.2
      xmldoc: 1.1.2
    dev: false
    name: '@rush-temp/sequence'
    resolution:
      integrity: sha512-dvdT5zi1r2lgLTLZIXR87rJmKwvWmIX+9me5IO/Ftlsycxq6bN11Kmika93pwFQISYRlllC4JVlrfYWOM9DSKA==
      tarball: 'file:projects/sequence.tgz'
    version: 0.0.0
  'file:projects/services-client.tgz':
    dependencies:
      '@types/mocha': 5.2.5
      '@types/node': 10.12.21
      axios: 0.18.0
      debug: 3.2.6
      rimraf: 2.6.3
      tslint: /tslint/5.12.1/typescript@3.3.1
      tslint-microsoft-contrib: /tslint-microsoft-contrib/6.0.0/tslint@5.12.1+typescript@3.3.1
      typescript: 3.3.1
    dev: false
    name: '@rush-temp/services-client'
    resolution:
      integrity: sha512-vFVOstOn1zktiM5l8vtenaYZaRwyYlnQQ9z89ewUW8u+oNZKsuKT4jITp6jSxt95SJjN/Zl+px8XibivYCpCgA==
      tarball: 'file:projects/services-client.tgz'
    version: 0.0.0
  'file:projects/services-core.tgz':
    dependencies:
      '@types/nconf': 0.0.37
      '@types/node': 10.12.21
      debug: 3.2.6
      rimraf: 2.6.3
      tslint: /tslint/5.12.1/typescript@3.3.1
      tslint-microsoft-contrib: /tslint-microsoft-contrib/6.0.0/tslint@5.12.1+typescript@3.3.1
      typescript: 3.3.1
    dev: false
    name: '@rush-temp/services-core'
    resolution:
      integrity: sha512-ug72RpwDQgp38b5Ha5ntmuqfUO5ijnL2pas9FK2eoFrnl2IgJJIhA85UYdQfLGgpWEHAD6Wn1vu3+pNJ9LWoBA==
      tarball: 'file:projects/services-core.tgz'
    version: 0.0.0
  'file:projects/services-utils.tgz':
    dependencies:
      '@types/bytes': 3.0.0
      '@types/debug': 0.0.31
      '@types/jsonwebtoken': 8.3.0
      '@types/logform': 1.2.0
      '@types/nconf': 0.0.37
      '@types/node': 10.12.21
      '@types/randomstring': 1.1.6
      '@types/raven': 2.5.2
      bytes: 3.1.0
      debug: 3.2.6
      jsonwebtoken: 8.4.0
      kafka-node: 3.0.1
      moniker: 0.1.2
      nconf: 0.10.0
      randomstring: 1.1.5
      raven: 2.6.4
      rimraf: 2.6.3
      tslint: /tslint/5.12.1/typescript@3.3.1
      tslint-microsoft-contrib: /tslint-microsoft-contrib/6.0.0/tslint@5.12.1+typescript@3.3.1
      typescript: 3.3.1
      winston: 3.2.1
    dev: false
    name: '@rush-temp/services-utils'
    resolution:
      integrity: sha512-E9z4uGLgig5DfoEy3PLuBa0vzsPlQP69wUN/TyEE+c8n2XUXZKwLgfk5vojbBz5pkys/20Z2m7vAixpYD09rXA==
      tarball: 'file:projects/services-utils.tgz'
    version: 0.0.0
  'file:projects/services.tgz':
    dependencies:
      '@types/amqplib': 0.5.9
      '@types/debug': 0.0.31
      '@types/lodash': 4.14.120
      '@types/minio': 7.0.1
      '@types/mongodb': 3.1.19
      '@types/node': 10.12.21
      '@types/redis': 2.8.10
      '@types/socket.io': 2.1.2
      '@types/socket.io-redis': 1.0.25
      '@types/uuid': 3.4.4
      '@types/ws': 6.0.1
      amqplib: 0.5.3
      axios: 0.18.0
      debug: 3.2.6
      kafka-node: 3.0.1
      lodash: 4.17.11
      minio: 7.0.5
      mongodb: 3.1.13
      moniker: 0.1.2
      redis: 2.8.0
      rimraf: 2.6.3
      socket.io: 2.2.0
      socket.io-emitter: 3.1.1
      socket.io-redis: 5.2.0
      tslint: /tslint/5.12.1/typescript@3.3.1
      tslint-microsoft-contrib: /tslint-microsoft-contrib/6.0.0/tslint@5.12.1+typescript@3.3.1
      typescript: 3.3.1
      uuid: 3.3.2
      winston: 3.2.1
      ws: 6.1.3
    dev: false
    name: '@rush-temp/services'
    resolution:
      integrity: sha512-eubTtyWAs1dv9yOSoQwAaSafSHnxwo9ydwDz6MS7Cz2kxIaJnTc2QilfgEtWN//j9VfP6uVeJ7lj1uUhf29o0A==
      tarball: 'file:projects/services.tgz'
    version: 0.0.0
  'file:projects/socket-storage-shared.tgz':
    dependencies:
      '@types/debug': 0.0.31
      '@types/node': 10.12.21
      '@types/socket.io-client': 1.4.32
      debug: 3.2.6
      socket.io-client: 2.2.0
      tslint: /tslint/5.12.1/typescript@3.3.1
      tslint-microsoft-contrib: /tslint-microsoft-contrib/6.0.0/tslint@5.12.1+typescript@3.3.1
      typescript: 3.3.1
    dev: false
    name: '@rush-temp/socket-storage-shared'
    resolution:
      integrity: sha512-O0L8lDIE0jUq4tfmQy6NECmpJO9SMlfT66RBNKQqRit417Xs8AspT5yX0s6+WxYWWKm2qDSAEpwCL9OBgOwfeg==
      tarball: 'file:projects/socket-storage-shared.tgz'
    version: 0.0.0
  'file:projects/socket-storage.tgz':
    dependencies:
      '@types/debug': 0.0.31
      '@types/jwt-decode': 2.2.1
      '@types/mocha': 5.2.5
      '@types/nock': 9.3.1
      '@types/socket.io-client': 1.4.32
      '@types/ws': 6.0.1
      axios: 0.18.0
      debug: 3.2.6
      isomorphic-ws: /isomorphic-ws/4.0.1/ws@6.1.3
      jwt-decode: 2.2.0
      mocha: 5.2.0
      nock: 10.0.6
      rimraf: 2.6.3
      socket.io-client: 2.2.0
      tslint: /tslint/5.12.1/typescript@3.3.1
      tslint-microsoft-contrib: /tslint-microsoft-contrib/6.0.0/tslint@5.12.1+typescript@3.3.1
      typescript: 3.3.1
      ws: 6.1.3
    dev: false
    name: '@rush-temp/socket-storage'
    resolution:
      integrity: sha512-lY5r0Y6ceMl4f2N8lYyA+qnTbGVxEgysfy5ZSGE37me2oiPB4um1aSgHQr1QHDZ7SC0S9LgZJukDaFv3jiMqyw==
      tarball: 'file:projects/socket-storage.tgz'
    version: 0.0.0
  'file:projects/standard-socket-storage.tgz':
    dependencies:
      '@types/mocha': 5.2.5
      '@types/nock': 9.3.1
      axios: 0.18.0
      mocha: 5.2.0
      mocha-junit-reporter: /mocha-junit-reporter/1.18.0/mocha@5.2.0
      nyc: 13.1.0
      rimraf: 2.6.3
      socket.io-client: 2.2.0
      tslint: /tslint/5.12.1/typescript@3.3.1
      tslint-microsoft-contrib: /tslint-microsoft-contrib/6.0.0/tslint@5.12.1+typescript@3.3.1
      typescript: 3.3.1
    dev: false
    name: '@rush-temp/standard-socket-storage'
    resolution:
      integrity: sha512-JYGhZv0s5nVHmDSLxWRJluU8EfvQdD1DxCcCY7DnKObtcEfFARhUXzqLdE32AjaBzTRQnER+TdneetAGknYpYg==
      tarball: 'file:projects/standard-socket-storage.tgz'
    version: 0.0.0
  'file:projects/stream.tgz':
    dependencies:
      '@types/debug': 0.0.31
      '@types/uuid': 3.4.4
      debug: 3.2.6
      rimraf: 2.6.3
      tslint: /tslint/5.12.1/typescript@3.3.1
      tslint-microsoft-contrib: /tslint-microsoft-contrib/6.0.0/tslint@5.12.1+typescript@3.3.1
      typescript: 3.3.1
      uuid: 3.3.2
    dev: false
    name: '@rush-temp/stream'
    resolution:
      integrity: sha512-ChlK3mPIZC0LSyublRNeKJhbMamPCkwhvUR80h96oHxxrAeCsT7b/xiRkFz4rpngQ4kKKdM2vwtHK1B9dRDW5Q==
      tarball: 'file:projects/stream.tgz'
    version: 0.0.0
  'file:projects/table-document.tgz':
    dependencies:
      source-map-loader: 0.2.4
      ts-loader: 4.5.0
      typescript: 3.3.1
      webpack: 4.29.1
      webpack-cli: /webpack-cli/3.2.1/webpack@4.29.1
      webpack-merge: 4.2.1
    dev: false
    name: '@rush-temp/table-document'
    resolution:
      integrity: sha512-ss4nlD2AgBjgtuWnutDCiD/EETqD9R6YrcF3w8x00yarEDANjbww5sz3fBIXxPIA9RGKeDtu3simGNhCPRwDwg==
      tarball: 'file:projects/table-document.tgz'
    version: 0.0.0
  'file:projects/table-slice.tgz':
    dependencies:
      css-loader: /css-loader/1.0.1/webpack@4.29.0
      source-map-loader: 0.2.4
      style-loader: 0.23.1
      ts-loader: 4.5.0
      typescript: 3.3.1
      typings-for-css-modules-loader: /typings-for-css-modules-loader/1.7.0/css-loader@1.0.1
      webpack: 4.29.0
      webpack-cli: /webpack-cli/3.2.1/webpack@4.29.0
      webpack-merge: 4.2.1
    dev: false
    name: '@rush-temp/table-slice'
    resolution:
      integrity: sha512-qiHNSNrq+/DuPuibmDi3feGNP1GKoDxhuUF7+Z0DEpz12KrNPzdQDN6hG1GGL7HU0nmUpPQFOQH2h3OVy1a4+w==
      tarball: 'file:projects/table-slice.tgz'
    version: 0.0.0
  'file:projects/table-view.tgz':
    dependencies:
      css-loader: /css-loader/1.0.1/webpack@4.29.1
      source-map-loader: 0.2.4
      style-loader: 0.23.1
      ts-loader: 4.5.0
      typescript: 3.3.1
      typings-for-css-modules-loader: /typings-for-css-modules-loader/1.7.0/css-loader@1.0.1
      webpack: 4.29.1
      webpack-cli: /webpack-cli/3.2.1/webpack@4.29.1
      webpack-merge: 4.2.1
    dev: false
    name: '@rush-temp/table-view'
    resolution:
      integrity: sha512-t984K2bO09KSQHeTSrdPt2Fa9Xt/++qUHpMFbsU5cc55oIvyVb8YhPZTPIflS0L3rE5W/VTHKirYvKahabYXvw==
      tarball: 'file:projects/table-view.tgz'
    version: 0.0.0
  'file:projects/test-utils.tgz':
    dependencies:
      '@types/lodash': 4.14.120
      '@types/nconf': 0.0.37
      '@types/node': 10.12.21
      '@types/string-hash': 1.1.1
      lodash: 4.17.11
      moniker: 0.1.2
      nconf: 0.10.0
      rimraf: 2.6.3
      string-hash: 1.1.3
      tslint: /tslint/5.12.1/typescript@3.3.1
      tslint-microsoft-contrib: /tslint-microsoft-contrib/6.0.0/tslint@5.12.1+typescript@3.3.1
      typescript: 3.3.1
    dev: false
    name: '@rush-temp/test-utils'
    resolution:
      integrity: sha512-ZbquDy4IZWB5HBS1yzMCj2VYbTMKzpZNwztTumoTs4QjB7vk20XZKl0cH/X/S7gbGTiuH7ajoYB4a4UI66xYAg==
      tarball: 'file:projects/test-utils.tgz'
    version: 0.0.0
  'file:projects/tools-core.tgz':
    dependencies:
      '@types/debug': 0.0.31
      '@types/jsonwebtoken': 8.3.0
      '@types/lodash': 4.14.120
      '@types/node': 10.12.21
      '@types/randomstring': 1.1.6
      async: 2.6.1
      debug: 3.2.6
      jsonwebtoken: 8.4.0
      lodash: 4.17.11
      randomstring: 1.1.5
      rimraf: 2.6.3
      tslint: /tslint/5.12.1/typescript@3.3.1
      tslint-microsoft-contrib: /tslint-microsoft-contrib/6.0.0/tslint@5.12.1+typescript@3.3.1
      typescript: 3.3.1
    dev: false
    name: '@rush-temp/tools-core'
    resolution:
      integrity: sha512-0MoHRCBdR+HB0KKo7ZucQcCNZYjHTRKIkKhVnmWypmd9/MxoSQNkUH9dRXRE6101Fn49MXk6dbvOCHx+WaCowA==
      tarball: 'file:projects/tools-core.tgz'
    version: 0.0.0
  'file:projects/utils.tgz':
    dependencies:
      '@types/debug': 0.0.31
      '@types/mocha': 5.2.5
      '@types/node': 10.12.21
      lodash: 4.17.11
      mocha: 5.2.0
      mocha-junit-reporter: /mocha-junit-reporter/1.18.0/mocha@5.2.0
      nyc: 13.1.0
      rimraf: 2.6.3
      sha.js: 2.4.11
      tslint: /tslint/5.12.1/typescript@3.3.1
      tslint-microsoft-contrib: /tslint-microsoft-contrib/6.0.0/tslint@5.12.1+typescript@3.3.1
      typescript: 3.3.1
    dev: false
    name: '@rush-temp/utils'
    resolution:
      integrity: sha512-OVY7Mhrn3BK+tv4fPaTK1d5cKqGA8ucNP31RND6vbfX6ugTm1s4K7CCMI1yjbpDfCjEgtoSIUP4FA0Q18fSmEg==
      tarball: 'file:projects/utils.tgz'
    version: 0.0.0
registry: 'https://registry.npmjs.org/'
shrinkwrapMinorVersion: 9
shrinkwrapVersion: 3
specifiers:
  '@rush-temp/agent': 'file:./projects/agent.tgz'
  '@rush-temp/api-definitions': 'file:./projects/api-definitions.tgz'
  '@rush-temp/app-component': 'file:./projects/app-component.tgz'
  '@rush-temp/app-datastore': 'file:./projects/app-datastore.tgz'
  '@rush-temp/app-ui': 'file:./projects/app-ui.tgz'
  '@rush-temp/cell': 'file:./projects/cell.tgz'
  '@rush-temp/chart-view': 'file:./projects/chart-view.tgz'
  '@rush-temp/client-api': 'file:./projects/client-api.tgz'
  '@rush-temp/client-ui': 'file:./projects/client-ui.tgz'
  '@rush-temp/flow-app': 'file:./projects/flow-app.tgz'
  '@rush-temp/flow-document': 'file:./projects/flow-document.tgz'
  '@rush-temp/flow-editor': 'file:./projects/flow-editor.tgz'
  '@rush-temp/flow-host': 'file:./projects/flow-host.tgz'
  '@rush-temp/flow-util': 'file:./projects/flow-util.tgz'
  '@rush-temp/gitresources': 'file:./projects/gitresources.tgz'
  '@rush-temp/kafka-orderer': 'file:./projects/kafka-orderer.tgz'
  '@rush-temp/lambdas': 'file:./projects/lambdas.tgz'
  '@rush-temp/loader': 'file:./projects/loader.tgz'
  '@rush-temp/loader-client': 'file:./projects/loader-client.tgz'
  '@rush-temp/loader-web': 'file:./projects/loader-web.tgz'
  '@rush-temp/local-test-server': 'file:./projects/local-test-server.tgz'
  '@rush-temp/map': 'file:./projects/map.tgz'
  '@rush-temp/memory-orderer': 'file:./projects/memory-orderer.tgz'
  '@rush-temp/merge-tree': 'file:./projects/merge-tree.tgz'
  '@rush-temp/merge-tree-utils': 'file:./projects/merge-tree-utils.tgz'
  '@rush-temp/replay-socket-storage': 'file:./projects/replay-socket-storage.tgz'
  '@rush-temp/routerlicious': 'file:./projects/routerlicious.tgz'
  '@rush-temp/runtime-definitions': 'file:./projects/runtime-definitions.tgz'
  '@rush-temp/sequence': 'file:./projects/sequence.tgz'
  '@rush-temp/services': 'file:./projects/services.tgz'
  '@rush-temp/services-client': 'file:./projects/services-client.tgz'
  '@rush-temp/services-core': 'file:./projects/services-core.tgz'
  '@rush-temp/services-utils': 'file:./projects/services-utils.tgz'
  '@rush-temp/socket-storage': 'file:./projects/socket-storage.tgz'
  '@rush-temp/socket-storage-shared': 'file:./projects/socket-storage-shared.tgz'
  '@rush-temp/standard-socket-storage': 'file:./projects/standard-socket-storage.tgz'
  '@rush-temp/stream': 'file:./projects/stream.tgz'
  '@rush-temp/table-document': 'file:./projects/table-document.tgz'
  '@rush-temp/table-slice': 'file:./projects/table-slice.tgz'
  '@rush-temp/table-view': 'file:./projects/table-view.tgz'
  '@rush-temp/test-utils': 'file:./projects/test-utils.tgz'
  '@rush-temp/tools-core': 'file:./projects/tools-core.tgz'
  '@rush-temp/utils': 'file:./projects/utils.tgz'
  '@types/amqplib': ^0.5.9
  '@types/async': ^2.0.50
  '@types/benchmark': ^1.0.31
  '@types/bytes': ^3.0.0
  '@types/compression': 0.0.33
  '@types/connect-redis': 0.0.7
  '@types/cookie-parser': ^1.4.1
  '@types/cors': ^2.8.4
  '@types/d3': ^5.0.0
  '@types/debug': ^0.0.31
  '@types/diff': ^3.5.1
  '@types/double-ended-queue': ^2.1.0
  '@types/express-session': ^1.15.8
  '@types/jquery': ^3.3.6
  '@types/jsdom': ^12.0.0
  '@types/json-stringify-safe': ^5.0.0
  '@types/jsonwebtoken': ^8.3.0
  '@types/jwt-decode': ^2.2.1
  '@types/lodash': ^4.14.118
  '@types/logform': ^1.2.0
  '@types/minio': ^7.0.1
  '@types/mocha': ^5.2.5
  '@types/mongodb': ^3.1.17
  '@types/morgan': ^1.7.35
  '@types/nconf': ^0.0.37
  '@types/nock': ^9.3.0
  '@types/node': ^10.12.12
  '@types/node-geocoder': ^3.19.0
  '@types/ora': ^1.3.4
  '@types/passport': ^0.4.5
  '@types/passport-local': ^1.0.33
  '@types/progress': ^2.0.3
  '@types/random-js': ^1.0.31
  '@types/randomstring': ^1.1.6
  '@types/raven': ^2.5.1
  '@types/react': ^16.7.7
  '@types/react-dom': ^16.0.11
  '@types/redis': ^2.8.8
  '@types/request': ^2.47.1
  '@types/request-promise-native': ^1.0.15
  '@types/scriptjs': ^0.0.2
  '@types/serve-favicon': ^2.2.28
  '@types/socket.io': ^2.1.1
  '@types/socket.io-client': ^1.4.32
  '@types/socket.io-redis': ^1.0.25
  '@types/split': ^0.3.28
  '@types/string-hash': ^1.1.1
  '@types/supertest': ^2.0.5
  '@types/uuid': ^3.4.4
  '@types/webpack': ^4.4.11
  '@types/ws': ^6.0.1
  '@types/xmldoc': ^1.1.3
  '@uifabric/icons': ~6.3.0
  amqplib: ^0.5.3
  async: ^2.6.1
  axios: ^0.18.0
  azure-iot-device: ^1.7.3
  azure-iot-device-mqtt: ^1.7.3
  azure-iothub: ^1.7.3
  benchmark: ^2.1.4
  body-parser: ^1.17.1
  bytes: ^3.0.0
  cache-loader: ^1.2.2
  chalk: ^2.4.1
  commander: ^2.17.1
  compression: ^1.7.2
  concurrently: ^4.0.1
  connect-ensure-login: ^0.1.1
  connect-redis: ^3.3.3
  cookie-parser: ^1.4.3
  cors: ^2.8.4
  css-loader: ^1.0.0
  d3: ^5.7.0
  debug: ^3.1.0
  diff: ^3.5.0
  double-ended-queue: ^2.1.0-0
  express: ^4.16.3
  express-session: ^1.15.6
  fork-ts-checker-webpack-plugin: ^0.4.9
  geocoder: ^0.2.3
  gitgraph.js: ^1.11.4
  hjs: ^0.0.6
  html-loader: ^0.5.5
  html-webpack-plugin: ^3.2.0
  isomorphic-ws: ^4.0.1
  jquery: ^3.3.1
  jsdom: ^12.0.0
  jsdom-global: ^3.0.2
  json-stringify-safe: ^5.0.1
  jsonwebtoken: ^8.4.0
  jwt-decode: ^2.2.0
  kafka-node: ^3.0.1
  kafka-rest: ^0.0.5
  less: ^3.0.4
  lodash: ^4.17.11
  minio: ^7.0.2
  mocha: ^5.2.0
  mocha-junit-reporter: ^1.18.0
  mongodb: ^3.1.10
  moniker: ^0.1.2
  morgan: ^1.8.1
  nconf: ^0.10.0
  nock: ^10.0.1
  node-geocoder: ^3.22.0
  node-sass: ^4.9.3
  npm-run-all: ^4.1.5
  nyc: ^13.0.1
  office-ui-fabric-react: ^6.108.0
  ora: ^3.0.0
  parallel-webpack: ^2.3.0
  parse-address: ^1.1.0
  passport: ^0.3.2
  passport-local: ^1.0.0
  passport-openidconnect: 0.0.2
  performance-now: ^2.1.0
  progress: ^2.0.3
  random-js: ^1.0.8
  randomstring: ^1.1.5
  raven: ^2.6.4
  raven-js: ^3.26.4
  react: ^16.6.3
  react-dom: ^16.6.3
  redis: ^2.8.0
  request: ^2.88.0
  request-promise-native: ^1.0.5
  rimraf: ^2.6.2
  sass-loader: ^7.1.0
  serve-favicon: ^2.5.0
  sha.js: ^2.4.11
  shape-detector: ^0.2.1
  socket.io: ^2.2.0
  socket.io-client: ^2.1.1
  socket.io-emitter: ^3.1.1
  socket.io-redis: ^5.2.0
  source-map-loader: ^0.2.4
  split: ^1.0.0
  static-expiry: 0.0.11
  string-hash: ^1.1.3
  style-loader: ^0.23.0
  supertest: ^3.1.0
  telegrafjs: ^0.1.3
  thread-loader: ^1.2.0
  ts-loader: ^4.5.0
  ts-mocha: ^2.0.0
  ts-node: ^7.0.1
  tslint: ^5.11.0
  tslint-microsoft-contrib: ^6.0.0
  typescript: ^3.2.2
  typings-for-css-modules-loader: ^1.7.0
  uglifyjs-webpack-plugin: ^1.3.0
  unzip-stream: ^0.3.0
  url-loader: ^1.1.1
  uuid: ^3.3.2
  webcola: ^3.3.8
  webpack: ^4.8.2
  webpack-bundle-analyzer: ^2.13.1
  webpack-cli: ^3.1.2
  webpack-dev-server: ^3.1.14
  webpack-merge: ^4.1.2
  webpack-node-externals: ^1.7.2
  winston: ^3.1.0
  ws: ^6.1.2
  xhr: ^2.5.0
  xmldoc: ^1.1.2<|MERGE_RESOLUTION|>--- conflicted
+++ resolved
@@ -6263,18 +6263,6 @@
       validate-npm-package-license: 3.0.4
     dev: false
     resolution:
-<<<<<<< HEAD
-      integrity: sha512-9jjUFbTPfEy3R/ad/2oNbKtW9Hgovl5O1FvFWKkKblNXoN/Oou6+9+KKohPK13Yc3/TyunyWhJp6gvRNR/PPAw==
-  /normalize-package-data/2.4.2:
-    dependencies:
-      hosted-git-info: 2.7.1
-      is-builtin-module: 1.0.0
-      semver: 5.6.0
-      validate-npm-package-license: 3.0.4
-    dev: false
-    resolution:
-=======
->>>>>>> 89fe8f9b
       integrity: sha512-YcMnjqeoUckXTPKZSAsPjUPLxH85XotbpqK3w4RyCwdFQSU5FxxBys8buehkSfg0j9fKvV1hn7O0+8reEgkAiw==
   /normalize-path/2.1.1:
     dependencies:
@@ -9168,16 +9156,6 @@
       node: '>=4.2.0'
     hasBin: true
     resolution:
-<<<<<<< HEAD
-      integrity: sha512-0RNDbSdEokBeEAkgNbxJ+BLwSManFy9TeXz8uW+48j/xhEXv1ePME60olyzw2XzUqUBNAYFeJadIqAgNqIACwg==
-  /typescript/3.3.1:
-    dev: false
-    engines:
-      node: '>=4.2.0'
-    hasBin: true
-    resolution:
-=======
->>>>>>> 89fe8f9b
       integrity: sha512-cTmIDFW7O0IHbn1DPYjkiebHxwtCMU+eTy30ZtJNBPF9j2O1ITu5XH2YnBeVRKWHqF+3JQwWJv0Q0aUgX8W7IA==
   /typings-for-css-modules-loader/1.7.0:
     dependencies:
@@ -10220,6 +10198,7 @@
     version: 0.0.0
   'file:projects/chart-view.tgz':
     dependencies:
+      '@types/node': 10.12.21
       css-loader: /css-loader/1.0.1/webpack@4.29.1
       source-map-loader: 0.2.4
       style-loader: 0.23.1
@@ -10232,7 +10211,7 @@
     dev: false
     name: '@rush-temp/chart-view'
     resolution:
-      integrity: sha512-5ufO1IKNsg1pEfllSw4XVkAYrjVozvCxkL92Ji14JwMS37aoJYKysHoLwQlqZQoVuvQ/NjY26b1XJeJvmDmTVA==
+      integrity: sha512-v9oChHfEIeJ7zgzUMa1A9pAKR21lRz6fVI+cIKWpX01J1mUYlxEIS8dxBkHHjiDp+HpnVBbpjML+/yQSasGp9g==
       tarball: 'file:projects/chart-view.tgz'
     version: 0.0.0
   'file:projects/client-api.tgz':
@@ -10327,6 +10306,7 @@
     version: 0.0.0
   'file:projects/flow-document.tgz':
     dependencies:
+      '@types/node': 10.12.21
       source-map-loader: 0.2.4
       ts-loader: 4.5.0
       typescript: 3.3.1
@@ -10336,11 +10316,12 @@
     dev: false
     name: '@rush-temp/flow-document'
     resolution:
-      integrity: sha512-BChucYNNKp/ys+OVDymWTJ9niS0rTQm9ORmZJjFhObKyfyPvfNQIAWhOezQb0GuHKHGRfnFR9sckFZ5YVW2+Xw==
+      integrity: sha512-TOhKLRNr6sz+YjUMnJ/W5GIrKHmxJXy2pUV3smGCVtHKbhao+SdevOrt6rZ9YtxwXJav6ByXQnTqu2Fg2nn85A==
       tarball: 'file:projects/flow-document.tgz'
     version: 0.0.0
   'file:projects/flow-editor.tgz':
     dependencies:
+      '@types/node': 10.12.21
       css-loader: /css-loader/1.0.1/webpack@4.29.1
       source-map-loader: 0.2.4
       style-loader: 0.23.1
@@ -10353,7 +10334,7 @@
     dev: false
     name: '@rush-temp/flow-editor'
     resolution:
-      integrity: sha512-O0Tss6g+GGLTCBBe/XIKO+3Jj0jyliZVk50aTIiFjG2cVteC/rJfE1NhcLcV1dpINZVxofAHkfP3iYZQno5RFA==
+      integrity: sha512-E4tXimegUID5FmL+EhSij31nqxUMWQvgaWp3s2PE0c/BnDRJ1F64TSG0B+PlmSqn4McXFgwOftEq0jyzc4cEBA==
       tarball: 'file:projects/flow-editor.tgz'
     version: 0.0.0
   'file:projects/flow-host.tgz':
@@ -10966,6 +10947,7 @@
     version: 0.0.0
   'file:projects/table-document.tgz':
     dependencies:
+      '@types/node': 10.12.21
       source-map-loader: 0.2.4
       ts-loader: 4.5.0
       typescript: 3.3.1
@@ -10975,27 +10957,10 @@
     dev: false
     name: '@rush-temp/table-document'
     resolution:
-      integrity: sha512-ss4nlD2AgBjgtuWnutDCiD/EETqD9R6YrcF3w8x00yarEDANjbww5sz3fBIXxPIA9RGKeDtu3simGNhCPRwDwg==
+      integrity: sha512-so6Fj4YCbCSalgCZY1wTtqA8XjyFQ/Ib8cNoqFQZP0IIAOqA9aLIHeZcBsVee9YmjmWfc93AYEi6VoDoThnfmQ==
       tarball: 'file:projects/table-document.tgz'
     version: 0.0.0
   'file:projects/table-slice.tgz':
-    dependencies:
-      css-loader: /css-loader/1.0.1/webpack@4.29.0
-      source-map-loader: 0.2.4
-      style-loader: 0.23.1
-      ts-loader: 4.5.0
-      typescript: 3.3.1
-      typings-for-css-modules-loader: /typings-for-css-modules-loader/1.7.0/css-loader@1.0.1
-      webpack: 4.29.0
-      webpack-cli: /webpack-cli/3.2.1/webpack@4.29.0
-      webpack-merge: 4.2.1
-    dev: false
-    name: '@rush-temp/table-slice'
-    resolution:
-      integrity: sha512-qiHNSNrq+/DuPuibmDi3feGNP1GKoDxhuUF7+Z0DEpz12KrNPzdQDN6hG1GGL7HU0nmUpPQFOQH2h3OVy1a4+w==
-      tarball: 'file:projects/table-slice.tgz'
-    version: 0.0.0
-  'file:projects/table-view.tgz':
     dependencies:
       css-loader: /css-loader/1.0.1/webpack@4.29.1
       source-map-loader: 0.2.4
@@ -11007,9 +10972,27 @@
       webpack-cli: /webpack-cli/3.2.1/webpack@4.29.1
       webpack-merge: 4.2.1
     dev: false
+    name: '@rush-temp/table-slice'
+    resolution:
+      integrity: sha512-qiHNSNrq+/DuPuibmDi3feGNP1GKoDxhuUF7+Z0DEpz12KrNPzdQDN6hG1GGL7HU0nmUpPQFOQH2h3OVy1a4+w==
+      tarball: 'file:projects/table-slice.tgz'
+    version: 0.0.0
+  'file:projects/table-view.tgz':
+    dependencies:
+      '@types/node': 10.12.21
+      css-loader: /css-loader/1.0.1/webpack@4.29.1
+      source-map-loader: 0.2.4
+      style-loader: 0.23.1
+      ts-loader: 4.5.0
+      typescript: 3.3.1
+      typings-for-css-modules-loader: /typings-for-css-modules-loader/1.7.0/css-loader@1.0.1
+      webpack: 4.29.1
+      webpack-cli: /webpack-cli/3.2.1/webpack@4.29.1
+      webpack-merge: 4.2.1
+    dev: false
     name: '@rush-temp/table-view'
     resolution:
-      integrity: sha512-t984K2bO09KSQHeTSrdPt2Fa9Xt/++qUHpMFbsU5cc55oIvyVb8YhPZTPIflS0L3rE5W/VTHKirYvKahabYXvw==
+      integrity: sha512-/tUGIhSmQgTlAG6eCIuRfyV0K4Er3nsavp2rqUA5KHwX6e/nlgoCOYCp0qFl71dH/QeeQSxsm/s+DCjEYJJ1kw==
       tarball: 'file:projects/table-view.tgz'
     version: 0.0.0
   'file:projects/test-utils.tgz':
