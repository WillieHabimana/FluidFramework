--- conflicted
+++ resolved
@@ -296,20 +296,11 @@
                 undefined,
                 SharedIntervalCollectionValueType.Name);
         }
-<<<<<<< HEAD
-
-        let sharedCollection = this.intervalCollections.get<SharedIntervalCollection>(label);
+
+        const sharedCollection = this.intervalCollections.get<SharedIntervalCollection>(label);
         const view = await sharedCollection.getView(onDeserialize, onPrepareDeserialize);
 
         return view;
-=======
-        const sharedCollection = this.intervalCollections.get<SharedIntervalCollection>(label);
-        if (onDeserialize) {
-            sharedCollection.onDeserialize = onDeserialize;
-        }
-        sharedCollection.initialize(this, label);
-        return sharedCollection;
->>>>>>> 3522e26a
     }
 
     public sendNACKed() {
@@ -482,20 +473,8 @@
             this.processContent(message);
         }
 
-<<<<<<< HEAD
         // And initialize the interval collections
         await this.initializeIntervalCollections();
-=======
-        // Do we want to break the dependence on the interval collection
-        // Register the filter callback on the reference collections
-        const intervalCollections = await this.get("intervalCollections") as IMap;
-
-        this.intervalCollections = await intervalCollections.getView();
-        intervalCollections.on("valueChanged", (ev: IValueChanged) => {
-            const intervalCollection = this.intervalCollections.get<SharedIntervalCollection>(ev.key);
-            intervalCollection.initialize(this, ev.key);
-        });
->>>>>>> 3522e26a
     }
 
     private async initialize(
@@ -529,29 +508,22 @@
                 });
     }
 
-<<<<<<< HEAD
     private async initializeIntervalCollections() {
-        let intervalCollections = await this.get("intervalCollections") as IMap;
+        const intervalCollections = await this.get("intervalCollections") as IMap;
         this.intervalCollections = await intervalCollections.getView();
 
         // Listen and initialize new SharedIntervalCollections
         intervalCollections.on("valueChanged", (ev: IValueChanged) => {
-            let intervalCollection = this.intervalCollections.get<SharedIntervalCollection>(ev.key);
+            const intervalCollection = this.intervalCollections.get<SharedIntervalCollection>(ev.key);
             if (!intervalCollection.attached) {
                 intervalCollection.attachSharedString(this, ev.key);
             }
         });
 
         // Initialize existing SharedIntervalCollections
-        for (let key of this.intervalCollections.keys()) {
-            let intervalCollection = this.intervalCollections.get<SharedIntervalCollection>(key);
-            intervalCollection.attachSharedString(this, key);
-=======
-    private initializeIntervalCollections() {
         for (const key of this.intervalCollections.keys()) {
             const intervalCollection = this.intervalCollections.get<SharedIntervalCollection>(key);
-            intervalCollection.initialize(this, key);
->>>>>>> 3522e26a
+            intervalCollection.attachSharedString(this, key);
         }
     }
 
