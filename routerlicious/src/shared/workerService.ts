import * as fs from "fs";
import * as path from "path";
import * as io from "socket.io-client";
import * as api from "../api";
import { nativeTextAnalytics, resumeAnalytics, textAnalytics } from "../intelligence";
import * as Collections from "../merge-tree/collections";
import * as socketStorage from "../socket-storage";
import * as messages from "../socket-storage/messages";
import * as shared from "./";

function clock() {
    return process.hrtime();
}

function elapsedMilliseconds(start: [number, number]) {
    let end: number[] = process.hrtime(start);
    let duration = Math.round((end[0] * 1000) + (end[1] / 1000000));
    return duration;
}

/**
 * The WorkerService manages the Socket.IO connection and work sent to it.
 */
export class WorkerService implements api.IWorkerService {

    private socket;
    private documentSnapshotMap: { [docId: string]: api.Document} = {};
    private documentIntelMap: { [docId: string]: api.Document} = {};
    private snapshotHandlerMap: { [docId: string]: (op: any) => void} = {};
    private intelHandlerMap: { [docId: string]: (op: any) => void} = {};
    private dict = new Collections.TST<number>();

    constructor(
        private serverUrl: string,
        private workerUrl: string,
        private storageUrl: string,
        private repo: string,
        private config: any) {

        this.socket = io(this.workerUrl, { transports: ["websocket"] });
        this.loadDict();
        this.initializeServices();
    }

    /**
     * Connects to socketio and subscribes for work. Returns a promise that will never resolve.
     * But will reject should an error occur so that the caller can reconnect.
     */
    public connect(type: string): Promise<void> {
        // Generate random id since moniker does not work in client side.
        const clientId = type + Math.floor(Math.random() * 100000);
        const clientDetail: messages.IWorker = {
            clientId,
            type,
        };

        const deferred = new shared.Deferred<void>();
        // Subscribes to TMZ. Starts listening to messages if TMZ acked the subscribtion.
        // Otherwise just resolve. On any error, reject and caller will be responsible reconnecting.
        this.socket.emit(
            "workerObject",
            clientDetail,
            (error, ack) => {
                if (error) {
                    deferred.reject(error);
                } else if (ack === "Acked") {
                    // Check whether worker is ready to work.
                    this.socket.on("ReadyObject", (cId: string, id: string, response) => {
                        response(null, clientDetail);
                    });
                    // Start working on an object.
                    this.socket.on("TaskObject", (cId: string, id: string, response) => {
                        this.processDocument(id);
                        response(null, clientDetail);
                    });
                    // Stop working on an object.
                    this.socket.on("RevokeObject", (cId: string, id: string, response) => {
                        this.revokeWork(id);
                        response(null, clientDetail);
                    });
                    // Periodically sends heartbeat to manager.
                    setInterval(() => {
                        this.socket.emit(
                            "heartbeatObject",
                            clientDetail,
                            (err, ackMessage) => {
                                if (err) {
                                    console.error(`Error sending heartbeat: ${err}`);
                                    deferred.reject(error);
                                }
                            });
                    }, this.config.intervalMSec);
                } else {
                    deferred.resolve();
                }
            });

        return deferred.promise;
    }

    public close(): Promise<void> {
        // TODO need to be able to iterate over tracked documents and close them
        this.socket.close();
        return Promise.resolve();
    }

    private loadDict() {
        let clockStart = clock();
        let dictFilename = path.join(__dirname, "../../public/literature/dictfreq.txt");
        let dictContent = fs.readFileSync(dictFilename, "utf8");
        let splitContent = dictContent.split("\n");
        for (let entry of splitContent) {
            let splitEntry = entry.split(";");
            this.dict.put(splitEntry[0], parseInt(splitEntry[1], 10));
        }
        console.log(`size: ${this.dict.size()}; load time ${elapsedMilliseconds(clockStart)}ms`);
    }

    private initializeServices() {
        socketStorage.registerAsDefault(this.serverUrl, this.storageUrl, this.repo);
    }

    private async processDocument(id: string) {
        if (id.length === 0) {
            return;
        }
        this.processSnapshot(id);
        this.processIntelligenceServices(id);
    }

    private async processSnapshot(id: string) {
        api.load(id, { encrypted: undefined }).then(async (doc) => {
            console.log(`Loaded snapshot document ${id}`);
            this.documentSnapshotMap[id] = doc;
            const serializer = new shared.Serializer(doc);

            const eventHandler = (op: api.ISequencedDocumentMessage) => {
                serializer.run(op);
            };
            this.snapshotHandlerMap[doc.id] = eventHandler;
            doc.on("op", eventHandler);
        }, (error) => {
            console.log(`Document ${id} not found!`);
            return;
        });
    }

    private async processIntelligenceServices(id: string) {
<<<<<<< HEAD
        api.load(id, undefined, { blockUpdateMarkers: true, localMinSeq: 0 }).then(async (doc) => {
=======
        api.load(id, { blockUpdateMarkers: true, encrypted: true }).then(async (doc) => {
>>>>>>> 9b662708
            console.log(`Loaded intelligence document ${id}`);
            this.documentIntelMap[id] = doc;
            const root = await doc.getRoot().getView();
            if (!root.has("insights")) {
                root.set("insights", doc.createMap());
            }
            const insightsMap = root.get("insights") as api.IMap;
            const insightsMapView = await insightsMap.getView();
            this.processIntelligenceWork(doc, insightsMapView);
        }, (error) => {
            console.log(`Document ${id} not found!`);
            return;
        });
    }

    private processIntelligenceWork(doc: api.Document, insightsMap: api.IMapView) {
        const intelligenceManager = new shared.IntelligentServicesManager(doc, insightsMap, this.config, this.dict);
        intelligenceManager.registerService(resumeAnalytics.factory.create(this.config.intelligence.resume));
        intelligenceManager.registerService(textAnalytics.factory.create(this.config.intelligence.textAnalytics));

        if (this.config.intelligence.nativeTextAnalytics.enable) {
            intelligenceManager.registerService(
                nativeTextAnalytics.factory.create(this.config.intelligence.nativeTextAnalytics));
        }

        const eventHandler = (op: api.ISequencedDocumentMessage) => {

            if (op.type === api.ObjectOperation) {
                const objectId = op.contents.address;
                const object = doc.get(objectId);
                intelligenceManager.process(object);
            } else if (op.type === api.AttachObject) {
                const object = doc.get(op.contents.id);
                intelligenceManager.process(object);
            }
        };

        this.intelHandlerMap[doc.id] = eventHandler;
        doc.on("op", eventHandler);
    }

    private revokeWork(id: string) {
        if (id in this.documentSnapshotMap) {
            this.documentSnapshotMap[id].removeListener("op", this.snapshotHandlerMap[id]);
            delete this.documentSnapshotMap[id];
            delete this.snapshotHandlerMap[id];
        }
        if (id in this.documentIntelMap) {
            this.documentIntelMap[id].removeListener("op", this.intelHandlerMap[id]);
            delete this.documentIntelMap[id];
            delete this.intelHandlerMap[id];
        }
    }
}<|MERGE_RESOLUTION|>--- conflicted
+++ resolved
@@ -146,11 +146,7 @@
     }
 
     private async processIntelligenceServices(id: string) {
-<<<<<<< HEAD
-        api.load(id, undefined, { blockUpdateMarkers: true, localMinSeq: 0 }).then(async (doc) => {
-=======
-        api.load(id, { blockUpdateMarkers: true, encrypted: true }).then(async (doc) => {
->>>>>>> 9b662708
+        api.load(id, { blockUpdateMarkers: true, localMinSeq: 0, encrypted: undefined }).then(async (doc) => {
             console.log(`Loaded intelligence document ${id}`);
             this.documentIntelMap[id] = doc;
             const root = await doc.getRoot().getView();
