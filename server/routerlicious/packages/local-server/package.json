--- conflicted
+++ resolved
@@ -1,10 +1,6 @@
 {
   "name": "@fluidframework/server-local-server",
-<<<<<<< HEAD
-  "version": "0.1036.4000",
-=======
   "version": "0.1037.1000",
->>>>>>> 3c923a5a
   "description": "Fluid local server implementation",
   "homepage": "https://fluidframework.com",
   "repository": {
@@ -62,21 +58,12 @@
   "dependencies": {
     "@fluidframework/common-utils": "^0.32.1",
     "@fluidframework/protocol-definitions": "^0.1028.1000",
-<<<<<<< HEAD
-    "@fluidframework/server-lambdas": "^0.1036.4000",
-    "@fluidframework/server-memory-orderer": "^0.1036.4000",
-    "@fluidframework/server-services-client": "^0.1036.4000",
-    "@fluidframework/server-services-core": "^0.1036.4000",
-    "@fluidframework/server-services-telemetry": "^0.1036.4000",
-    "@fluidframework/server-test-utils": "^0.1036.4000",
-=======
     "@fluidframework/server-lambdas": "^0.1037.1000",
     "@fluidframework/server-memory-orderer": "^0.1037.1000",
     "@fluidframework/server-services-client": "^0.1037.1000",
     "@fluidframework/server-services-core": "^0.1037.1000",
     "@fluidframework/server-services-telemetry": "^0.1037.1000",
     "@fluidframework/server-test-utils": "^0.1037.1000",
->>>>>>> 3c923a5a
     "debug": "^4.1.1",
     "jsrsasign": "^10.2.0",
     "uuid": "^8.3.1"
