--- conflicted
+++ resolved
@@ -58,15 +58,9 @@
   },
   "dependencies": {
     "@fluidframework/common-utils": "^0.32.1",
-<<<<<<< HEAD
     "@fluidframework/gitresources": "^0.1037.1000",
     "@fluidframework/protocol-base": "^0.1037.1000",
-    "@fluidframework/protocol-definitions": "^0.1028.1000",
-=======
-    "@fluidframework/gitresources": "^0.1036.4000",
-    "@fluidframework/protocol-base": "^0.1036.4000",
     "@fluidframework/protocol-definitions": "^0.1028.2000-0",
->>>>>>> e2eee21c
     "axios": "^0.26.0",
     "crc-32": "1.2.0",
     "debug": "^4.1.1",
