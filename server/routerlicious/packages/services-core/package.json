--- conflicted
+++ resolved
@@ -1,10 +1,6 @@
 {
   "name": "@fluidframework/server-services-core",
-<<<<<<< HEAD
-  "version": "0.1037.0",
-=======
   "version": "0.1037.1000",
->>>>>>> 6f4c1dbf
   "description": "Fluid server services core definitions",
   "homepage": "https://fluidframework.com",
   "repository": {
@@ -33,17 +29,10 @@
   },
   "dependencies": {
     "@fluidframework/common-utils": "^0.32.1",
-<<<<<<< HEAD
-    "@fluidframework/gitresources": "^0.1037.0",
-    "@fluidframework/protocol-definitions": "^0.1028.2000",
-    "@fluidframework/server-services-client": "^0.1037.0",
-    "@fluidframework/server-services-telemetry": "^0.1037.0",
-=======
     "@fluidframework/gitresources": "^0.1037.1000-0",
     "@fluidframework/protocol-definitions": "^0.1029.1000-0",
     "@fluidframework/server-services-client": "^0.1037.1000-0",
     "@fluidframework/server-services-telemetry": "^0.1037.1000-0",
->>>>>>> 6f4c1dbf
     "@types/nconf": "^0.10.2",
     "@types/node": "^14.18.0",
     "debug": "^4.1.1",
