--- conflicted
+++ resolved
@@ -49,13 +49,7 @@
             defaultHash,
             `http://${request.hostname}`,
             `http://${request.hostname}`,
-<<<<<<< HEAD
-            values,
-            false,
-        );
-=======
             values);
->>>>>>> 3c923a5a
 
         createP.then(
             () => {
